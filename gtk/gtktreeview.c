/* gtktreeview.c
 * Copyright (C) 2000  Red Hat, Inc.,  Jonathan Blandford <jrb@redhat.com>
 *
 * This library is free software; you can redistribute it and/or
 * modify it under the terms of the GNU Library General Public
 * License as published by the Free Software Foundation; either
 * version 2 of the License, or (at your option) any later version.
 *
 * This library is distributed in the hope that it will be useful,
 * but WITHOUT ANY WARRANTY; without even the implied warranty of
 * MERCHANTABILITY or FITNESS FOR A PARTICULAR PURPOSE.  See the GNU
 * Library General Public License for more details.
 *
 * You should have received a copy of the GNU Library General Public
 * License along with this library; if not, write to the
 * Free Software Foundation, Inc., 59 Temple Place - Suite 330,
 * Boston, MA 02111-1307, USA.
 */


#include "config.h"
#include <string.h>
#include <gdk/gdkkeysyms.h>

#include "gtktreeview.h"
#include "gtkrbtree.h"
#include "gtktreednd.h"
#include "gtktreeprivate.h"
#include "gtkcellrenderer.h"
#include "gtkmain.h"
#include "gtkmarshalers.h"
#include "gtkbuildable.h"
#include "gtkbutton.h"
#include "gtkalignment.h"
#include "gtklabel.h"
#include "gtkhbox.h"
#include "gtkvbox.h"
#include "gtkarrow.h"
#include "gtkintl.h"
#include "gtkbindings.h"
#include "gtkcontainer.h"
#include "gtkentry.h"
#include "gtkframe.h"
#include "gtktreemodelsort.h"
#include "gtktooltip.h"
#include "gtkprivate.h"
#include "gtkalias.h"

#define GTK_TREE_VIEW_PRIORITY_VALIDATE (GDK_PRIORITY_REDRAW + 5)
#define GTK_TREE_VIEW_PRIORITY_SCROLL_SYNC (GTK_TREE_VIEW_PRIORITY_VALIDATE + 2)
#define GTK_TREE_VIEW_TIME_MS_PER_IDLE 30
#define SCROLL_EDGE_SIZE 15
#define EXPANDER_EXTRA_PADDING 4
#define GTK_TREE_VIEW_SEARCH_DIALOG_TIMEOUT 5000
#define AUTO_EXPAND_TIMEOUT 500

/* The "background" areas of all rows/cells add up to cover the entire tree.
 * The background includes all inter-row and inter-cell spacing.
 * The "cell" areas are the cell_area passed in to gtk_cell_renderer_render(),
 * i.e. just the cells, no spacing.
 */

#define BACKGROUND_HEIGHT(node) (GTK_RBNODE_GET_HEIGHT (node))
#define CELL_HEIGHT(node, separator) ((BACKGROUND_HEIGHT (node)) - (separator))

/* Translate from bin_window coordinates to rbtree (tree coordinates) and
 * vice versa.
 */
#define TREE_WINDOW_Y_TO_RBTREE_Y(tree_view,y) ((y) + tree_view->priv->dy)
#define RBTREE_Y_TO_TREE_WINDOW_Y(tree_view,y) ((y) - tree_view->priv->dy)

/* This is in bin_window coordinates */
#define BACKGROUND_FIRST_PIXEL(tree_view,tree,node) (RBTREE_Y_TO_TREE_WINDOW_Y (tree_view, _gtk_rbtree_node_find_offset ((tree), (node))))
#define CELL_FIRST_PIXEL(tree_view,tree,node,separator) (BACKGROUND_FIRST_PIXEL (tree_view,tree,node) + separator/2)

#define ROW_HEIGHT(tree_view,height) \
  ((height > 0) ? (height) : (tree_view)->priv->expander_size)


typedef struct _GtkTreeViewChild GtkTreeViewChild;
struct _GtkTreeViewChild
{
  GtkWidget *widget;
  gint x;
  gint y;
  gint width;
  gint height;
};


typedef struct _TreeViewDragInfo TreeViewDragInfo;
struct _TreeViewDragInfo
{
  GdkModifierType start_button_mask;
  GtkTargetList *_unused_source_target_list;
  GdkDragAction source_actions;

  GtkTargetList *_unused_dest_target_list;

  guint source_set : 1;
  guint dest_set : 1;
};


/* Signals */
enum
{
  ROW_ACTIVATED,
  TEST_EXPAND_ROW,
  TEST_COLLAPSE_ROW,
  ROW_EXPANDED,
  ROW_COLLAPSED,
  COLUMNS_CHANGED,
  CURSOR_CHANGED,
  MOVE_CURSOR,
  SELECT_ALL,
  UNSELECT_ALL,
  SELECT_CURSOR_ROW,
  TOGGLE_CURSOR_ROW,
  EXPAND_COLLAPSE_CURSOR_ROW,
  SELECT_CURSOR_PARENT,
  START_INTERACTIVE_SEARCH,
  LAST_SIGNAL
};

/* Properties */
enum {
  PROP_0,
  PROP_MODEL,
  PROP_HADJUSTMENT,
  PROP_VADJUSTMENT,
  PROP_HEADERS_VISIBLE,
  PROP_HEADERS_CLICKABLE,
  PROP_EXPANDER_COLUMN,
  PROP_REORDERABLE,
  PROP_RULES_HINT,
  PROP_ENABLE_SEARCH,
  PROP_SEARCH_COLUMN,
  PROP_FIXED_HEIGHT_MODE,
  PROP_HOVER_SELECTION,
  PROP_HOVER_EXPAND,
  PROP_SHOW_EXPANDERS,
  PROP_LEVEL_INDENTATION,
  PROP_RUBBER_BANDING,
  PROP_ENABLE_GRID_LINES,
  PROP_ENABLE_TREE_LINES,
  PROP_TOOLTIP_COLUMN
};

/* object signals */
static void     gtk_tree_view_finalize             (GObject          *object);
static void     gtk_tree_view_set_property         (GObject         *object,
						    guint            prop_id,
						    const GValue    *value,
						    GParamSpec      *pspec);
static void     gtk_tree_view_get_property         (GObject         *object,
						    guint            prop_id,
						    GValue          *value,
						    GParamSpec      *pspec);

/* gtkobject signals */
static void     gtk_tree_view_destroy              (GtkObject        *object);

/* gtkwidget signals */
static void     gtk_tree_view_realize              (GtkWidget        *widget);
static void     gtk_tree_view_unrealize            (GtkWidget        *widget);
static void     gtk_tree_view_map                  (GtkWidget        *widget);
static void     gtk_tree_view_size_request         (GtkWidget        *widget,
						    GtkRequisition   *requisition);
static void     gtk_tree_view_size_allocate        (GtkWidget        *widget,
						    GtkAllocation    *allocation);
static gboolean gtk_tree_view_expose               (GtkWidget        *widget,
						    GdkEventExpose   *event);
static gboolean gtk_tree_view_key_press            (GtkWidget        *widget,
						    GdkEventKey      *event);
static gboolean gtk_tree_view_key_release          (GtkWidget        *widget,
						    GdkEventKey      *event);
static gboolean gtk_tree_view_motion               (GtkWidget        *widget,
						    GdkEventMotion   *event);
static gboolean gtk_tree_view_enter_notify         (GtkWidget        *widget,
						    GdkEventCrossing *event);
static gboolean gtk_tree_view_leave_notify         (GtkWidget        *widget,
						    GdkEventCrossing *event);
static gboolean gtk_tree_view_button_press         (GtkWidget        *widget,
						    GdkEventButton   *event);
static gboolean gtk_tree_view_button_release       (GtkWidget        *widget,
						    GdkEventButton   *event);
static gboolean gtk_tree_view_grab_broken          (GtkWidget          *widget,
						    GdkEventGrabBroken *event);
#if 0
static gboolean gtk_tree_view_configure            (GtkWidget         *widget,
						    GdkEventConfigure *event);
#endif

static void     gtk_tree_view_set_focus_child      (GtkContainer     *container,
						    GtkWidget        *child);
static gint     gtk_tree_view_focus_out            (GtkWidget        *widget,
						    GdkEventFocus    *event);
static gint     gtk_tree_view_focus                (GtkWidget        *widget,
						    GtkDirectionType  direction);
static void     gtk_tree_view_grab_focus           (GtkWidget        *widget);
static void     gtk_tree_view_style_set            (GtkWidget        *widget,
						    GtkStyle         *previous_style);
static void     gtk_tree_view_grab_notify          (GtkWidget        *widget,
						    gboolean          was_grabbed);
static void     gtk_tree_view_state_changed        (GtkWidget        *widget,
						    GtkStateType      previous_state);

/* container signals */
static void     gtk_tree_view_remove               (GtkContainer     *container,
						    GtkWidget        *widget);
static void     gtk_tree_view_forall               (GtkContainer     *container,
						    gboolean          include_internals,
						    GtkCallback       callback,
						    gpointer          callback_data);

/* Source side drag signals */
static void gtk_tree_view_drag_begin       (GtkWidget        *widget,
                                            GdkDragContext   *context);
static void gtk_tree_view_drag_end         (GtkWidget        *widget,
                                            GdkDragContext   *context);
static void gtk_tree_view_drag_data_get    (GtkWidget        *widget,
                                            GdkDragContext   *context,
                                            GtkSelectionData *selection_data,
                                            guint             info,
                                            guint             time);
static void gtk_tree_view_drag_data_delete (GtkWidget        *widget,
                                            GdkDragContext   *context);

/* Target side drag signals */
static void     gtk_tree_view_drag_leave         (GtkWidget        *widget,
                                                  GdkDragContext   *context,
                                                  guint             time);
static gboolean gtk_tree_view_drag_motion        (GtkWidget        *widget,
                                                  GdkDragContext   *context,
                                                  gint              x,
                                                  gint              y,
                                                  guint             time);
static gboolean gtk_tree_view_drag_drop          (GtkWidget        *widget,
                                                  GdkDragContext   *context,
                                                  gint              x,
                                                  gint              y,
                                                  guint             time);
static void     gtk_tree_view_drag_data_received (GtkWidget        *widget,
                                                  GdkDragContext   *context,
                                                  gint              x,
                                                  gint              y,
                                                  GtkSelectionData *selection_data,
                                                  guint             info,
                                                  guint             time);

/* tree_model signals */
static void gtk_tree_view_set_adjustments                 (GtkTreeView     *tree_view,
							   GtkAdjustment   *hadj,
							   GtkAdjustment   *vadj);
static gboolean gtk_tree_view_real_move_cursor            (GtkTreeView     *tree_view,
							   GtkMovementStep  step,
							   gint             count);
static gboolean gtk_tree_view_real_select_all             (GtkTreeView     *tree_view);
static gboolean gtk_tree_view_real_unselect_all           (GtkTreeView     *tree_view);
static gboolean gtk_tree_view_real_select_cursor_row      (GtkTreeView     *tree_view,
							   gboolean         start_editing);
static gboolean gtk_tree_view_real_toggle_cursor_row      (GtkTreeView     *tree_view);
static gboolean gtk_tree_view_real_expand_collapse_cursor_row (GtkTreeView     *tree_view,
							       gboolean         logical,
							       gboolean         expand,
							       gboolean         open_all);
static gboolean gtk_tree_view_real_select_cursor_parent   (GtkTreeView     *tree_view);
static void gtk_tree_view_row_changed                     (GtkTreeModel    *model,
							   GtkTreePath     *path,
							   GtkTreeIter     *iter,
							   gpointer         data);
static void gtk_tree_view_row_inserted                    (GtkTreeModel    *model,
							   GtkTreePath     *path,
							   GtkTreeIter     *iter,
							   gpointer         data);
static void gtk_tree_view_row_has_child_toggled           (GtkTreeModel    *model,
							   GtkTreePath     *path,
							   GtkTreeIter     *iter,
							   gpointer         data);
static void gtk_tree_view_row_deleted                     (GtkTreeModel    *model,
							   GtkTreePath     *path,
							   gpointer         data);
static void gtk_tree_view_rows_reordered                  (GtkTreeModel    *model,
							   GtkTreePath     *parent,
							   GtkTreeIter     *iter,
							   gint            *new_order,
							   gpointer         data);

/* Incremental reflow */
static gboolean validate_row             (GtkTreeView *tree_view,
					  GtkRBTree   *tree,
					  GtkRBNode   *node,
					  GtkTreeIter *iter,
					  GtkTreePath *path);
static void     validate_visible_area    (GtkTreeView *tree_view);
static gboolean validate_rows_handler    (GtkTreeView *tree_view);
static gboolean do_validate_rows         (GtkTreeView *tree_view,
					  gboolean     size_request);
static gboolean validate_rows            (GtkTreeView *tree_view);
static gboolean presize_handler_callback (gpointer     data);
static void     install_presize_handler  (GtkTreeView *tree_view);
static void     install_scroll_sync_handler (GtkTreeView *tree_view);
static void     gtk_tree_view_set_top_row   (GtkTreeView *tree_view,
					     GtkTreePath *path,
					     gint         offset);
static void	gtk_tree_view_dy_to_top_row (GtkTreeView *tree_view);
static void     gtk_tree_view_top_row_to_dy (GtkTreeView *tree_view);
static void     invalidate_empty_focus      (GtkTreeView *tree_view);

/* Internal functions */
static gboolean gtk_tree_view_is_expander_column             (GtkTreeView        *tree_view,
							      GtkTreeViewColumn  *column);
static void     gtk_tree_view_add_move_binding               (GtkBindingSet      *binding_set,
							      guint               keyval,
							      guint               modmask,
							      gboolean            add_shifted_binding,
							      GtkMovementStep     step,
							      gint                count);
static gint     gtk_tree_view_unref_and_check_selection_tree (GtkTreeView        *tree_view,
							      GtkRBTree          *tree);
static void     gtk_tree_view_queue_draw_path                (GtkTreeView        *tree_view,
							      GtkTreePath        *path,
							      const GdkRectangle *clip_rect);
static void     gtk_tree_view_queue_draw_arrow               (GtkTreeView        *tree_view,
							      GtkRBTree          *tree,
							      GtkRBNode          *node,
							      const GdkRectangle *clip_rect);
static void     gtk_tree_view_draw_arrow                     (GtkTreeView        *tree_view,
							      GtkRBTree          *tree,
							      GtkRBNode          *node,
							      gint                x,
							      gint                y);
static void     gtk_tree_view_get_arrow_xrange               (GtkTreeView        *tree_view,
							      GtkRBTree          *tree,
							      gint               *x1,
							      gint               *x2);
static gint     gtk_tree_view_new_column_width               (GtkTreeView        *tree_view,
							      gint                i,
							      gint               *x);
static void     gtk_tree_view_adjustment_changed             (GtkAdjustment      *adjustment,
							      GtkTreeView        *tree_view);
static void     gtk_tree_view_build_tree                     (GtkTreeView        *tree_view,
							      GtkRBTree          *tree,
							      GtkTreeIter        *iter,
							      gint                depth,
							      gboolean            recurse);
static void     gtk_tree_view_clamp_node_visible             (GtkTreeView        *tree_view,
							      GtkRBTree          *tree,
							      GtkRBNode          *node);
static void     gtk_tree_view_clamp_column_visible           (GtkTreeView        *tree_view,
							      GtkTreeViewColumn  *column,
							      gboolean            focus_to_cell);
static gboolean gtk_tree_view_maybe_begin_dragging_row       (GtkTreeView        *tree_view,
							      GdkEventMotion     *event);
static void     gtk_tree_view_focus_to_cursor                (GtkTreeView        *tree_view);
static void     gtk_tree_view_move_cursor_up_down            (GtkTreeView        *tree_view,
							      gint                count);
static void     gtk_tree_view_move_cursor_page_up_down       (GtkTreeView        *tree_view,
							      gint                count);
static void     gtk_tree_view_move_cursor_left_right         (GtkTreeView        *tree_view,
							      gint                count);
static void     gtk_tree_view_move_cursor_start_end          (GtkTreeView        *tree_view,
							      gint                count);
static gboolean gtk_tree_view_real_collapse_row              (GtkTreeView        *tree_view,
							      GtkTreePath        *path,
							      GtkRBTree          *tree,
							      GtkRBNode          *node,
							      gboolean            animate);
static gboolean gtk_tree_view_real_expand_row                (GtkTreeView        *tree_view,
							      GtkTreePath        *path,
							      GtkRBTree          *tree,
							      GtkRBNode          *node,
							      gboolean            open_all,
							      gboolean            animate);
static void     gtk_tree_view_real_set_cursor                (GtkTreeView        *tree_view,
							      GtkTreePath        *path,
							      gboolean            clear_and_select,
							      gboolean            clamp_node);
static gboolean gtk_tree_view_has_special_cell               (GtkTreeView        *tree_view);
static void     column_sizing_notify                         (GObject            *object,
                                                              GParamSpec         *pspec,
                                                              gpointer            data);
static gboolean expand_collapse_timeout                      (gpointer            data);
static void     add_expand_collapse_timeout                  (GtkTreeView        *tree_view,
                                                              GtkRBTree          *tree,
                                                              GtkRBNode          *node,
                                                              gboolean            expand);
static void     remove_expand_collapse_timeout               (GtkTreeView        *tree_view);
static void     cancel_arrow_animation                       (GtkTreeView        *tree_view);
static gboolean do_expand_collapse                           (GtkTreeView        *tree_view);
static void     gtk_tree_view_stop_rubber_band               (GtkTreeView        *tree_view);

/* interactive search */
static void     gtk_tree_view_ensure_interactive_directory (GtkTreeView *tree_view);
static void     gtk_tree_view_search_dialog_hide     (GtkWidget        *search_dialog,
							 GtkTreeView      *tree_view);
static void     gtk_tree_view_search_position_func      (GtkTreeView      *tree_view,
							 GtkWidget        *search_dialog,
							 gpointer          user_data);
static void     gtk_tree_view_search_disable_popdown    (GtkEntry         *entry,
							 GtkMenu          *menu,
							 gpointer          data);
static void     gtk_tree_view_search_preedit_changed    (GtkIMContext     *im_context,
							 GtkTreeView      *tree_view);
static void     gtk_tree_view_search_activate           (GtkEntry         *entry,
							 GtkTreeView      *tree_view);
static gboolean gtk_tree_view_real_search_enable_popdown(gpointer          data);
static void     gtk_tree_view_search_enable_popdown     (GtkWidget        *widget,
							 gpointer          data);
static gboolean gtk_tree_view_search_delete_event       (GtkWidget        *widget,
							 GdkEventAny      *event,
							 GtkTreeView      *tree_view);
static gboolean gtk_tree_view_search_button_press_event (GtkWidget        *widget,
							 GdkEventButton   *event,
							 GtkTreeView      *tree_view);
static gboolean gtk_tree_view_search_scroll_event       (GtkWidget        *entry,
							 GdkEventScroll   *event,
							 GtkTreeView      *tree_view);
static gboolean gtk_tree_view_search_key_press_event    (GtkWidget        *entry,
							 GdkEventKey      *event,
							 GtkTreeView      *tree_view);
static gboolean gtk_tree_view_search_move               (GtkWidget        *window,
							 GtkTreeView      *tree_view,
							 gboolean          up);
static gboolean gtk_tree_view_search_equal_func         (GtkTreeModel     *model,
							 gint              column,
							 const gchar      *key,
							 GtkTreeIter      *iter,
							 gpointer          search_data);
static gboolean gtk_tree_view_search_iter               (GtkTreeModel     *model,
							 GtkTreeSelection *selection,
							 GtkTreeIter      *iter,
							 const gchar      *text,
							 gint             *count,
							 gint              n);
static void     gtk_tree_view_search_init               (GtkWidget        *entry,
							 GtkTreeView      *tree_view);
static void     gtk_tree_view_put                       (GtkTreeView      *tree_view,
							 GtkWidget        *child_widget,
							 gint              x,
							 gint              y,
							 gint              width,
							 gint              height);
static gboolean gtk_tree_view_start_editing             (GtkTreeView      *tree_view,
							 GtkTreePath      *cursor_path);
static void gtk_tree_view_real_start_editing (GtkTreeView       *tree_view,
					      GtkTreeViewColumn *column,
					      GtkTreePath       *path,
					      GtkCellEditable   *cell_editable,
					      GdkRectangle      *cell_area,
					      GdkEvent          *event,
					      guint              flags);
static void gtk_tree_view_stop_editing                  (GtkTreeView *tree_view,
							 gboolean     cancel_editing);
static gboolean gtk_tree_view_real_start_interactive_search (GtkTreeView *tree_view,
							     gboolean     keybinding);
static gboolean gtk_tree_view_start_interactive_search      (GtkTreeView *tree_view);
static GtkTreeViewColumn *gtk_tree_view_get_drop_column (GtkTreeView       *tree_view,
							 GtkTreeViewColumn *column,
							 gint               drop_position);

/* GtkBuildable */
static void gtk_tree_view_buildable_add_child (GtkBuildable *tree_view,
					       GtkBuilder  *builder,
					       GObject     *child,
					       const gchar *type);
static void gtk_tree_view_buildable_init      (GtkBuildableIface *iface);


static gboolean scroll_row_timeout                   (gpointer     data);
static void     add_scroll_timeout                   (GtkTreeView *tree_view);
static void     remove_scroll_timeout                (GtkTreeView *tree_view);

static guint tree_view_signals [LAST_SIGNAL] = { 0 };



/* GType Methods
 */

G_DEFINE_TYPE_WITH_CODE (GtkTreeView, gtk_tree_view, GTK_TYPE_CONTAINER,
			 G_IMPLEMENT_INTERFACE (GTK_TYPE_BUILDABLE,
						gtk_tree_view_buildable_init))

static void
gtk_tree_view_class_init (GtkTreeViewClass *class)
{
  GObjectClass *o_class;
  GtkObjectClass *object_class;
  GtkWidgetClass *widget_class;
  GtkContainerClass *container_class;
  GtkBindingSet *binding_set;

  binding_set = gtk_binding_set_by_class (class);

  o_class = (GObjectClass *) class;
  object_class = (GtkObjectClass *) class;
  widget_class = (GtkWidgetClass *) class;
  container_class = (GtkContainerClass *) class;

  /* GObject signals */
  o_class->set_property = gtk_tree_view_set_property;
  o_class->get_property = gtk_tree_view_get_property;
  o_class->finalize = gtk_tree_view_finalize;

  /* GtkObject signals */
  object_class->destroy = gtk_tree_view_destroy;

  /* GtkWidget signals */
  widget_class->map = gtk_tree_view_map;
  widget_class->realize = gtk_tree_view_realize;
  widget_class->unrealize = gtk_tree_view_unrealize;
  widget_class->size_request = gtk_tree_view_size_request;
  widget_class->size_allocate = gtk_tree_view_size_allocate;
  widget_class->button_press_event = gtk_tree_view_button_press;
  widget_class->button_release_event = gtk_tree_view_button_release;
  widget_class->grab_broken_event = gtk_tree_view_grab_broken;
  /*widget_class->configure_event = gtk_tree_view_configure;*/
  widget_class->motion_notify_event = gtk_tree_view_motion;
  widget_class->expose_event = gtk_tree_view_expose;
  widget_class->key_press_event = gtk_tree_view_key_press;
  widget_class->key_release_event = gtk_tree_view_key_release;
  widget_class->enter_notify_event = gtk_tree_view_enter_notify;
  widget_class->leave_notify_event = gtk_tree_view_leave_notify;
  widget_class->focus_out_event = gtk_tree_view_focus_out;
  widget_class->drag_begin = gtk_tree_view_drag_begin;
  widget_class->drag_end = gtk_tree_view_drag_end;
  widget_class->drag_data_get = gtk_tree_view_drag_data_get;
  widget_class->drag_data_delete = gtk_tree_view_drag_data_delete;
  widget_class->drag_leave = gtk_tree_view_drag_leave;
  widget_class->drag_motion = gtk_tree_view_drag_motion;
  widget_class->drag_drop = gtk_tree_view_drag_drop;
  widget_class->drag_data_received = gtk_tree_view_drag_data_received;
  widget_class->focus = gtk_tree_view_focus;
  widget_class->grab_focus = gtk_tree_view_grab_focus;
  widget_class->style_set = gtk_tree_view_style_set;
  widget_class->grab_notify = gtk_tree_view_grab_notify;
  widget_class->state_changed = gtk_tree_view_state_changed;

  /* GtkContainer signals */
  container_class->remove = gtk_tree_view_remove;
  container_class->forall = gtk_tree_view_forall;
  container_class->set_focus_child = gtk_tree_view_set_focus_child;

  class->set_scroll_adjustments = gtk_tree_view_set_adjustments;
  class->move_cursor = gtk_tree_view_real_move_cursor;
  class->select_all = gtk_tree_view_real_select_all;
  class->unselect_all = gtk_tree_view_real_unselect_all;
  class->select_cursor_row = gtk_tree_view_real_select_cursor_row;
  class->toggle_cursor_row = gtk_tree_view_real_toggle_cursor_row;
  class->expand_collapse_cursor_row = gtk_tree_view_real_expand_collapse_cursor_row;
  class->select_cursor_parent = gtk_tree_view_real_select_cursor_parent;
  class->start_interactive_search = gtk_tree_view_start_interactive_search;

  /* Properties */

  g_object_class_install_property (o_class,
                                   PROP_MODEL,
                                   g_param_spec_object ("model",
							P_("TreeView Model"),
							P_("The model for the tree view"),
							GTK_TYPE_TREE_MODEL,
							GTK_PARAM_READWRITE));

  g_object_class_install_property (o_class,
                                   PROP_HADJUSTMENT,
                                   g_param_spec_object ("hadjustment",
							P_("Horizontal Adjustment"),
                                                        P_("Horizontal Adjustment for the widget"),
                                                        GTK_TYPE_ADJUSTMENT,
                                                        GTK_PARAM_READWRITE));

  g_object_class_install_property (o_class,
                                   PROP_VADJUSTMENT,
                                   g_param_spec_object ("vadjustment",
							P_("Vertical Adjustment"),
                                                        P_("Vertical Adjustment for the widget"),
                                                        GTK_TYPE_ADJUSTMENT,
                                                        GTK_PARAM_READWRITE));

  g_object_class_install_property (o_class,
                                   PROP_HEADERS_VISIBLE,
                                   g_param_spec_boolean ("headers-visible",
							 P_("Headers Visible"),
							 P_("Show the column header buttons"),
							 TRUE,
							 GTK_PARAM_READWRITE));

  g_object_class_install_property (o_class,
                                   PROP_HEADERS_CLICKABLE,
                                   g_param_spec_boolean ("headers-clickable",
							 P_("Headers Clickable"),
							 P_("Column headers respond to click events"),
							 TRUE,
							 GTK_PARAM_READWRITE));

  g_object_class_install_property (o_class,
                                   PROP_EXPANDER_COLUMN,
                                   g_param_spec_object ("expander-column",
							P_("Expander Column"),
							P_("Set the column for the expander column"),
							GTK_TYPE_TREE_VIEW_COLUMN,
							GTK_PARAM_READWRITE));

  g_object_class_install_property (o_class,
                                   PROP_REORDERABLE,
                                   g_param_spec_boolean ("reorderable",
							 P_("Reorderable"),
							 P_("View is reorderable"),
							 FALSE,
							 GTK_PARAM_READWRITE));

  g_object_class_install_property (o_class,
                                   PROP_RULES_HINT,
                                   g_param_spec_boolean ("rules-hint",
							 P_("Rules Hint"),
							 P_("Set a hint to the theme engine to draw rows in alternating colors"),
							 FALSE,
							 GTK_PARAM_READWRITE));

    g_object_class_install_property (o_class,
				     PROP_ENABLE_SEARCH,
				     g_param_spec_boolean ("enable-search",
							   P_("Enable Search"),
							   P_("View allows user to search through columns interactively"),
							   TRUE,
							   GTK_PARAM_READWRITE));

    g_object_class_install_property (o_class,
				     PROP_SEARCH_COLUMN,
				     g_param_spec_int ("search-column",
						       P_("Search Column"),
						       P_("Model column to search through during interactive search"),
						       -1,
						       G_MAXINT,
						       -1,
						       GTK_PARAM_READWRITE));

    /**
     * GtkTreeView:fixed-height-mode:
     *
     * Setting the ::fixed-height-mode property to %TRUE speeds up 
     * #GtkTreeView by assuming that all rows have the same height. 
     * Only enable this option if all rows are the same height.  
     * Please see gtk_tree_view_set_fixed_height_mode() for more 
     * information on this option.
     *
     * Since: 2.4
     **/
    g_object_class_install_property (o_class,
                                     PROP_FIXED_HEIGHT_MODE,
                                     g_param_spec_boolean ("fixed-height-mode",
                                                           P_("Fixed Height Mode"),
                                                           P_("Speeds up GtkTreeView by assuming that all rows have the same height"),
                                                           FALSE,
                                                           GTK_PARAM_READWRITE));
    
    /**
     * GtkTreeView:hover-selection:
     * 
     * Enables of disables the hover selection mode of @tree_view.
     * Hover selection makes the selected row follow the pointer.
     * Currently, this works only for the selection modes 
     * %GTK_SELECTION_SINGLE and %GTK_SELECTION_BROWSE.
     *
     * This mode is primarily intended for treeviews in popups, e.g.
     * in #GtkComboBox or #GtkEntryCompletion.
     *
     * Since: 2.6
     */
    g_object_class_install_property (o_class,
                                     PROP_HOVER_SELECTION,
                                     g_param_spec_boolean ("hover-selection",
                                                           P_("Hover Selection"),
                                                           P_("Whether the selection should follow the pointer"),
                                                           FALSE,
                                                           GTK_PARAM_READWRITE));

    /**
     * GtkTreeView:hover-expand:
     * 
     * Enables of disables the hover expansion mode of @tree_view.
     * Hover expansion makes rows expand or collapse if the pointer moves 
     * over them.
     *
     * This mode is primarily intended for treeviews in popups, e.g.
     * in #GtkComboBox or #GtkEntryCompletion.
     *
     * Since: 2.6
     */
    g_object_class_install_property (o_class,
                                     PROP_HOVER_EXPAND,
                                     g_param_spec_boolean ("hover-expand",
                                                           P_("Hover Expand"),
                                                           P_("Whether rows should be expanded/collapsed when the pointer moves over them"),
                                                           FALSE,
                                                           GTK_PARAM_READWRITE));

    /**
     * GtkTreeView:show-expanders:
     *
     * %TRUE if the view has expanders.
     *
     * Since: 2.12
     */
    g_object_class_install_property (o_class,
				     PROP_SHOW_EXPANDERS,
				     g_param_spec_boolean ("show-expanders",
							   P_("Show Expanders"),
							   P_("View has expanders"),
							   TRUE,
							   GTK_PARAM_READWRITE));

    /**
     * GtkTreeView:level-indentation:
     *
     * Extra indentation for each level.
     *
     * Since: 2.12
     */
    g_object_class_install_property (o_class,
				     PROP_LEVEL_INDENTATION,
				     g_param_spec_int ("level-indentation",
						       P_("Level Indentation"),
						       P_("Extra indentation for each level"),
						       0,
						       G_MAXINT,
						       0,
						       GTK_PARAM_READWRITE));

    g_object_class_install_property (o_class,
                                     PROP_RUBBER_BANDING,
                                     g_param_spec_boolean ("rubber-banding",
                                                           P_("Rubber Banding"),
                                                           P_("Whether to enable selection of multiple items by dragging the mouse pointer"),
                                                           FALSE,
                                                           GTK_PARAM_READWRITE));

    g_object_class_install_property (o_class,
                                     PROP_ENABLE_GRID_LINES,
                                     g_param_spec_enum ("enable-grid-lines",
							P_("Enable Grid Lines"),
							P_("Whether grid lines should be drawn in the tree view"),
							GTK_TYPE_TREE_VIEW_GRID_LINES,
							GTK_TREE_VIEW_GRID_LINES_NONE,
							GTK_PARAM_READWRITE));

    g_object_class_install_property (o_class,
                                     PROP_ENABLE_TREE_LINES,
                                     g_param_spec_boolean ("enable-tree-lines",
                                                           P_("Enable Tree Lines"),
                                                           P_("Whether tree lines should be drawn in the tree view"),
                                                           FALSE,
                                                           GTK_PARAM_READWRITE));

    g_object_class_install_property (o_class,
				     PROP_TOOLTIP_COLUMN,
				     g_param_spec_int ("tooltip-column",
						       P_("Tooltip Column"),
						       P_("The column in the model containing the tooltip texts for the rows"),
						       -1,
						       G_MAXINT,
						       -1,
						       GTK_PARAM_READWRITE));

  /* Style properties */
#define _TREE_VIEW_EXPANDER_SIZE 12
#define _TREE_VIEW_VERTICAL_SEPARATOR 2
#define _TREE_VIEW_HORIZONTAL_SEPARATOR 2

  gtk_widget_class_install_style_property (widget_class,
					   g_param_spec_int ("expander-size",
							     P_("Expander Size"),
							     P_("Size of the expander arrow"),
							     0,
							     G_MAXINT,
							     _TREE_VIEW_EXPANDER_SIZE,
							     GTK_PARAM_READABLE));

  gtk_widget_class_install_style_property (widget_class,
					   g_param_spec_int ("vertical-separator",
							     P_("Vertical Separator Width"),
							     P_("Vertical space between cells.  Must be an even number"),
							     0,
							     G_MAXINT,
							     _TREE_VIEW_VERTICAL_SEPARATOR,
							     GTK_PARAM_READABLE));

  gtk_widget_class_install_style_property (widget_class,
					   g_param_spec_int ("horizontal-separator",
							     P_("Horizontal Separator Width"),
							     P_("Horizontal space between cells.  Must be an even number"),
							     0,
							     G_MAXINT,
							     _TREE_VIEW_HORIZONTAL_SEPARATOR,
							     GTK_PARAM_READABLE));

  gtk_widget_class_install_style_property (widget_class,
					   g_param_spec_boolean ("allow-rules",
								 P_("Allow Rules"),
								 P_("Allow drawing of alternating color rows"),
								 TRUE,
								 GTK_PARAM_READABLE));

  gtk_widget_class_install_style_property (widget_class,
					   g_param_spec_boolean ("indent-expanders",
								 P_("Indent Expanders"),
								 P_("Make the expanders indented"),
								 TRUE,
								 GTK_PARAM_READABLE));

  gtk_widget_class_install_style_property (widget_class,
                                           g_param_spec_boxed ("even-row-color",
                                                               P_("Even Row Color"),
                                                               P_("Color to use for even rows"),
							       GDK_TYPE_COLOR,
							       GTK_PARAM_READABLE));

  gtk_widget_class_install_style_property (widget_class,
                                           g_param_spec_boxed ("odd-row-color",
                                                               P_("Odd Row Color"),
                                                               P_("Color to use for odd rows"),
							       GDK_TYPE_COLOR,
							       GTK_PARAM_READABLE));

  gtk_widget_class_install_style_property (widget_class,
					   g_param_spec_boolean ("row-ending-details",
								 P_("Row Ending details"),
								 P_("Enable extended row background theming"),
								 FALSE,
								 GTK_PARAM_READABLE));

  gtk_widget_class_install_style_property (widget_class,
					   g_param_spec_int ("grid-line-width",
							     P_("Grid line width"),
							     P_("Width, in pixels, of the tree view grid lines"),
							     0, G_MAXINT, 1,
							     GTK_PARAM_READABLE));

  gtk_widget_class_install_style_property (widget_class,
					   g_param_spec_int ("tree-line-width",
							     P_("Tree line width"),
							     P_("Width, in pixels, of the tree view lines"),
							     0, G_MAXINT, 1,
							     GTK_PARAM_READABLE));

  gtk_widget_class_install_style_property (widget_class,
					   g_param_spec_string ("grid-line-pattern",
								P_("Grid line pattern"),
								P_("Dash pattern used to draw the tree view grid lines"),
								"\1\1",
								GTK_PARAM_READABLE));

  gtk_widget_class_install_style_property (widget_class,
					   g_param_spec_string ("tree-line-pattern",
								P_("Tree line pattern"),
								P_("Dash pattern used to draw the tree view lines"),
								"\1\1",
								GTK_PARAM_READABLE));

  /* Signals */
  /**
   * GtkTreeView::set-scroll-adjustments
   * @horizontal: the horizontal #GtkAdjustment
   * @vertical: the vertical #GtkAdjustment
   *
   * Set the scroll adjustments for the tree view. Usually scrolled containers
   * like #GtkScrolledWindow will emit this signal to connect two instances
   * of #GtkScrollbar to the scroll directions of the #GtkTreeView.
   */
  widget_class->set_scroll_adjustments_signal =
    g_signal_new (I_("set-scroll-adjustments"),
		  G_TYPE_FROM_CLASS (o_class),
		  G_SIGNAL_RUN_LAST | G_SIGNAL_ACTION,
		  G_STRUCT_OFFSET (GtkTreeViewClass, set_scroll_adjustments),
		  NULL, NULL,
		  _gtk_marshal_VOID__OBJECT_OBJECT,
		  G_TYPE_NONE, 2,
		  GTK_TYPE_ADJUSTMENT,
		  GTK_TYPE_ADJUSTMENT);

  /**
   * GtkTreeView::row-activated:
   * @tree_view: the object on which the signal is emitted
   * @path: the #GtkTreePath for the activated row
   * @column: the #GtkTreeViewColumn in which the activation occurred
   *
   * The "row-activated" signal is emitted when the method
   * gtk_tree_view_row_activated() is called or the user double clicks 
   * a treeview row. It is also emitted when a non-editable row is 
   * selected and one of the keys: Space, Shift+Space, Return or 
   * Enter is pressed.
   * 
   * For selection handling refer to the <link linkend="TreeWidget">tree 
   * widget conceptual overview</link> as well as #GtkTreeSelection.
   */
  tree_view_signals[ROW_ACTIVATED] =
    g_signal_new (I_("row-activated"),
		  G_TYPE_FROM_CLASS (o_class),
		  G_SIGNAL_RUN_LAST | G_SIGNAL_ACTION,
		  G_STRUCT_OFFSET (GtkTreeViewClass, row_activated),
		  NULL, NULL,
		  _gtk_marshal_VOID__BOXED_OBJECT,
		  G_TYPE_NONE, 2,
		  GTK_TYPE_TREE_PATH,
		  GTK_TYPE_TREE_VIEW_COLUMN);

  /**
   * GtkTreeView::test-expand-row:
   * @tree_view: the object on which the signal is emitted
   * @iter: the tree iter of the row to expand
   * @path: a tree path that points to the row 
   * 
   * The given row is about to be expanded (show its children nodes). Use this
   * signal if you need to control the expandability of individual rows.
   *
   * Returns: %FALSE to allow expansion, %TRUE to reject
   */
  tree_view_signals[TEST_EXPAND_ROW] =
    g_signal_new (I_("test-expand-row"),
		  G_TYPE_FROM_CLASS (o_class),
		  G_SIGNAL_RUN_LAST,
		  G_STRUCT_OFFSET (GtkTreeViewClass, test_expand_row),
		  _gtk_boolean_handled_accumulator, NULL,
		  _gtk_marshal_BOOLEAN__BOXED_BOXED,
		  G_TYPE_BOOLEAN, 2,
		  GTK_TYPE_TREE_ITER,
		  GTK_TYPE_TREE_PATH);

  /**
   * GtkTreeView::test-collapse-row:
   * @tree_view: the object on which the signal is emitted
   * @iter: the tree iter of the row to collapse
   * @path: a tree path that points to the row 
   * 
   * The given row is about to be collapsed (hide its children nodes). Use this
   * signal if you need to control the collapsibility of individual rows.
   *
   * Returns: %FALSE to allow collapsing, %TRUE to reject
   */
  tree_view_signals[TEST_COLLAPSE_ROW] =
    g_signal_new (I_("test-collapse-row"),
		  G_TYPE_FROM_CLASS (o_class),
		  G_SIGNAL_RUN_LAST,
		  G_STRUCT_OFFSET (GtkTreeViewClass, test_collapse_row),
		  _gtk_boolean_handled_accumulator, NULL,
		  _gtk_marshal_BOOLEAN__BOXED_BOXED,
		  G_TYPE_BOOLEAN, 2,
		  GTK_TYPE_TREE_ITER,
		  GTK_TYPE_TREE_PATH);

  /**
   * GtkTreeView::row-expanded:
   * @tree_view: the object on which the signal is emitted
   * @iter: the tree iter of the expanded row
   * @path: a tree path that points to the row 
   * 
   * The given row has been expanded (child nodes are shown).
   */
  tree_view_signals[ROW_EXPANDED] =
    g_signal_new (I_("row-expanded"),
		  G_TYPE_FROM_CLASS (o_class),
		  G_SIGNAL_RUN_LAST,
		  G_STRUCT_OFFSET (GtkTreeViewClass, row_expanded),
		  NULL, NULL,
		  _gtk_marshal_VOID__BOXED_BOXED,
		  G_TYPE_NONE, 2,
		  GTK_TYPE_TREE_ITER,
		  GTK_TYPE_TREE_PATH);

  /**
   * GtkTreeView::row-collapsed:
   * @tree_view: the object on which the signal is emitted
   * @iter: the tree iter of the collapsed row
   * @path: a tree path that points to the row 
   * 
   * The given row has been collapsed (child nodes are hidden).
   */
  tree_view_signals[ROW_COLLAPSED] =
    g_signal_new (I_("row-collapsed"),
		  G_TYPE_FROM_CLASS (o_class),
		  G_SIGNAL_RUN_LAST,
		  G_STRUCT_OFFSET (GtkTreeViewClass, row_collapsed),
		  NULL, NULL,
		  _gtk_marshal_VOID__BOXED_BOXED,
		  G_TYPE_NONE, 2,
		  GTK_TYPE_TREE_ITER,
		  GTK_TYPE_TREE_PATH);

  /**
   * GtkTreeView::columns-changed:
   * @tree_view: the object on which the signal is emitted 
   * 
   * The number of columns of the treeview has changed.
   */
  tree_view_signals[COLUMNS_CHANGED] =
    g_signal_new (I_("columns-changed"),
		  G_TYPE_FROM_CLASS (o_class),
		  G_SIGNAL_RUN_LAST,
		  G_STRUCT_OFFSET (GtkTreeViewClass, columns_changed),
		  NULL, NULL,
		  _gtk_marshal_VOID__VOID,
		  G_TYPE_NONE, 0);

  /**
   * GtkTreeView::cursor-changed:
   * @tree_view: the object on which the signal is emitted
   * 
   * The position of the cursor (focused cell) has changed.
   */
  tree_view_signals[CURSOR_CHANGED] =
    g_signal_new (I_("cursor-changed"),
		  G_TYPE_FROM_CLASS (o_class),
		  G_SIGNAL_RUN_LAST,
		  G_STRUCT_OFFSET (GtkTreeViewClass, cursor_changed),
		  NULL, NULL,
		  _gtk_marshal_VOID__VOID,
		  G_TYPE_NONE, 0);

  tree_view_signals[MOVE_CURSOR] =
    g_signal_new (I_("move-cursor"),
		  G_TYPE_FROM_CLASS (object_class),
		  G_SIGNAL_RUN_LAST | G_SIGNAL_ACTION,
		  G_STRUCT_OFFSET (GtkTreeViewClass, move_cursor),
		  NULL, NULL,
		  _gtk_marshal_BOOLEAN__ENUM_INT,
		  G_TYPE_BOOLEAN, 2,
		  GTK_TYPE_MOVEMENT_STEP,
		  G_TYPE_INT);

  tree_view_signals[SELECT_ALL] =
    g_signal_new (I_("select-all"),
		  G_TYPE_FROM_CLASS (object_class),
		  G_SIGNAL_RUN_LAST | G_SIGNAL_ACTION,
		  G_STRUCT_OFFSET (GtkTreeViewClass, select_all),
		  NULL, NULL,
		  _gtk_marshal_BOOLEAN__VOID,
		  G_TYPE_BOOLEAN, 0);

  tree_view_signals[UNSELECT_ALL] =
    g_signal_new (I_("unselect-all"),
		  G_TYPE_FROM_CLASS (object_class),
		  G_SIGNAL_RUN_LAST | G_SIGNAL_ACTION,
		  G_STRUCT_OFFSET (GtkTreeViewClass, unselect_all),
		  NULL, NULL,
		  _gtk_marshal_BOOLEAN__VOID,
		  G_TYPE_BOOLEAN, 0);

  tree_view_signals[SELECT_CURSOR_ROW] =
    g_signal_new (I_("select-cursor-row"),
		  G_TYPE_FROM_CLASS (object_class),
		  G_SIGNAL_RUN_LAST | G_SIGNAL_ACTION,
		  G_STRUCT_OFFSET (GtkTreeViewClass, select_cursor_row),
		  NULL, NULL,
		  _gtk_marshal_BOOLEAN__BOOLEAN,
		  G_TYPE_BOOLEAN, 1,
		  G_TYPE_BOOLEAN);

  tree_view_signals[TOGGLE_CURSOR_ROW] =
    g_signal_new (I_("toggle-cursor-row"),
		  G_TYPE_FROM_CLASS (object_class),
		  G_SIGNAL_RUN_LAST | G_SIGNAL_ACTION,
		  G_STRUCT_OFFSET (GtkTreeViewClass, toggle_cursor_row),
		  NULL, NULL,
		  _gtk_marshal_BOOLEAN__VOID,
		  G_TYPE_BOOLEAN, 0);

  tree_view_signals[EXPAND_COLLAPSE_CURSOR_ROW] =
    g_signal_new (I_("expand-collapse-cursor-row"),
		  G_TYPE_FROM_CLASS (object_class),
		  G_SIGNAL_RUN_LAST | G_SIGNAL_ACTION,
		  G_STRUCT_OFFSET (GtkTreeViewClass, expand_collapse_cursor_row),
		  NULL, NULL,
		  _gtk_marshal_BOOLEAN__BOOLEAN_BOOLEAN_BOOLEAN,
		  G_TYPE_BOOLEAN, 3,
		  G_TYPE_BOOLEAN,
		  G_TYPE_BOOLEAN,
		  G_TYPE_BOOLEAN);

  tree_view_signals[SELECT_CURSOR_PARENT] =
    g_signal_new (I_("select-cursor-parent"),
		  G_TYPE_FROM_CLASS (object_class),
		  G_SIGNAL_RUN_LAST | G_SIGNAL_ACTION,
		  G_STRUCT_OFFSET (GtkTreeViewClass, select_cursor_parent),
		  NULL, NULL,
		  _gtk_marshal_BOOLEAN__VOID,
		  G_TYPE_BOOLEAN, 0);

  tree_view_signals[START_INTERACTIVE_SEARCH] =
    g_signal_new (I_("start-interactive-search"),
		  G_TYPE_FROM_CLASS (object_class),
		  G_SIGNAL_RUN_LAST | G_SIGNAL_ACTION,
		  G_STRUCT_OFFSET (GtkTreeViewClass, start_interactive_search),
		  NULL, NULL,
		  _gtk_marshal_BOOLEAN__VOID,
		  G_TYPE_BOOLEAN, 0);

  /* Key bindings */
  gtk_tree_view_add_move_binding (binding_set, GDK_Up, 0, TRUE,
				  GTK_MOVEMENT_DISPLAY_LINES, -1);
  gtk_tree_view_add_move_binding (binding_set, GDK_KP_Up, 0, TRUE,
				  GTK_MOVEMENT_DISPLAY_LINES, -1);

  gtk_tree_view_add_move_binding (binding_set, GDK_Down, 0, TRUE,
				  GTK_MOVEMENT_DISPLAY_LINES, 1);
  gtk_tree_view_add_move_binding (binding_set, GDK_KP_Down, 0, TRUE,
				  GTK_MOVEMENT_DISPLAY_LINES, 1);

  gtk_tree_view_add_move_binding (binding_set, GDK_p, GDK_CONTROL_MASK, FALSE,
				  GTK_MOVEMENT_DISPLAY_LINES, -1);

  gtk_tree_view_add_move_binding (binding_set, GDK_n, GDK_CONTROL_MASK, FALSE,
				  GTK_MOVEMENT_DISPLAY_LINES, 1);

  gtk_tree_view_add_move_binding (binding_set, GDK_Home, 0, TRUE,
				  GTK_MOVEMENT_BUFFER_ENDS, -1);
  gtk_tree_view_add_move_binding (binding_set, GDK_KP_Home, 0, TRUE,
				  GTK_MOVEMENT_BUFFER_ENDS, -1);

  gtk_tree_view_add_move_binding (binding_set, GDK_End, 0, TRUE,
				  GTK_MOVEMENT_BUFFER_ENDS, 1);
  gtk_tree_view_add_move_binding (binding_set, GDK_KP_End, 0, TRUE,
				  GTK_MOVEMENT_BUFFER_ENDS, 1);

  gtk_tree_view_add_move_binding (binding_set, GDK_Page_Up, 0, TRUE,
				  GTK_MOVEMENT_PAGES, -1);
  gtk_tree_view_add_move_binding (binding_set, GDK_KP_Page_Up, 0, TRUE,
				  GTK_MOVEMENT_PAGES, -1);

  gtk_tree_view_add_move_binding (binding_set, GDK_Page_Down, 0, TRUE,
				  GTK_MOVEMENT_PAGES, 1);
  gtk_tree_view_add_move_binding (binding_set, GDK_KP_Page_Down, 0, TRUE,
				  GTK_MOVEMENT_PAGES, 1);


  gtk_binding_entry_add_signal (binding_set, GDK_Right, 0, "move-cursor", 2,
				G_TYPE_ENUM, GTK_MOVEMENT_VISUAL_POSITIONS,
				G_TYPE_INT, 1);

  gtk_binding_entry_add_signal (binding_set, GDK_Left, 0, "move-cursor", 2,
				G_TYPE_ENUM, GTK_MOVEMENT_VISUAL_POSITIONS,
				G_TYPE_INT, -1);

  gtk_binding_entry_add_signal (binding_set, GDK_KP_Right, 0, "move-cursor", 2,
				G_TYPE_ENUM, GTK_MOVEMENT_VISUAL_POSITIONS,
				G_TYPE_INT, 1);

  gtk_binding_entry_add_signal (binding_set, GDK_KP_Left, 0, "move-cursor", 2,
				G_TYPE_ENUM, GTK_MOVEMENT_VISUAL_POSITIONS,
				G_TYPE_INT, -1);

  gtk_binding_entry_add_signal (binding_set, GDK_Right, GDK_CONTROL_MASK,
                                "move-cursor", 2,
				G_TYPE_ENUM, GTK_MOVEMENT_VISUAL_POSITIONS,
				G_TYPE_INT, 1);

  gtk_binding_entry_add_signal (binding_set, GDK_Left, GDK_CONTROL_MASK,
                                "move-cursor", 2,
				G_TYPE_ENUM, GTK_MOVEMENT_VISUAL_POSITIONS,
				G_TYPE_INT, -1);

  gtk_binding_entry_add_signal (binding_set, GDK_KP_Right, GDK_CONTROL_MASK,
                                "move-cursor", 2,
				G_TYPE_ENUM, GTK_MOVEMENT_VISUAL_POSITIONS,
				G_TYPE_INT, 1);

  gtk_binding_entry_add_signal (binding_set, GDK_KP_Left, GDK_CONTROL_MASK,
                                "move-cursor", 2,
				G_TYPE_ENUM, GTK_MOVEMENT_VISUAL_POSITIONS,
				G_TYPE_INT, -1);

  gtk_binding_entry_add_signal (binding_set, GDK_space, GDK_CONTROL_MASK, "toggle-cursor-row", 0);
  gtk_binding_entry_add_signal (binding_set, GDK_KP_Space, GDK_CONTROL_MASK, "toggle-cursor-row", 0);

  gtk_binding_entry_add_signal (binding_set, GDK_a, GDK_CONTROL_MASK, "select-all", 0);
  gtk_binding_entry_add_signal (binding_set, GDK_slash, GDK_CONTROL_MASK, "select-all", 0);

  gtk_binding_entry_add_signal (binding_set, GDK_A, GDK_CONTROL_MASK | GDK_SHIFT_MASK, "unselect-all", 0);
  gtk_binding_entry_add_signal (binding_set, GDK_backslash, GDK_CONTROL_MASK, "unselect-all", 0);

  gtk_binding_entry_add_signal (binding_set, GDK_space, GDK_SHIFT_MASK, "select-cursor-row", 1,
				G_TYPE_BOOLEAN, TRUE);
  gtk_binding_entry_add_signal (binding_set, GDK_KP_Space, GDK_SHIFT_MASK, "select-cursor-row", 1,
				G_TYPE_BOOLEAN, TRUE);

  gtk_binding_entry_add_signal (binding_set, GDK_space, 0, "select-cursor-row", 1,
				G_TYPE_BOOLEAN, TRUE);
  gtk_binding_entry_add_signal (binding_set, GDK_KP_Space, 0, "select-cursor-row", 1,
				G_TYPE_BOOLEAN, TRUE);
  gtk_binding_entry_add_signal (binding_set, GDK_Return, 0, "select-cursor-row", 1,
				G_TYPE_BOOLEAN, TRUE);
  gtk_binding_entry_add_signal (binding_set, GDK_ISO_Enter, 0, "select-cursor-row", 1,
				G_TYPE_BOOLEAN, TRUE);
  gtk_binding_entry_add_signal (binding_set, GDK_KP_Enter, 0, "select-cursor-row", 1,
				G_TYPE_BOOLEAN, TRUE);

  /* expand and collapse rows */
  gtk_binding_entry_add_signal (binding_set, GDK_plus, 0, "expand-collapse-cursor-row", 3,
				G_TYPE_BOOLEAN, TRUE,
				G_TYPE_BOOLEAN, TRUE,
				G_TYPE_BOOLEAN, FALSE);

  gtk_binding_entry_add_signal (binding_set, GDK_asterisk, 0,
                                "expand-collapse-cursor-row", 3,
                                G_TYPE_BOOLEAN, TRUE,
                                G_TYPE_BOOLEAN, TRUE,
                                G_TYPE_BOOLEAN, TRUE);
  gtk_binding_entry_add_signal (binding_set, GDK_KP_Multiply, 0,
                                "expand-collapse-cursor-row", 3,
                                G_TYPE_BOOLEAN, TRUE,
                                G_TYPE_BOOLEAN, TRUE,
                                G_TYPE_BOOLEAN, TRUE);

  gtk_binding_entry_add_signal (binding_set, GDK_slash, 0,
                                "expand-collapse-cursor-row", 3,
                                G_TYPE_BOOLEAN, TRUE,
                                G_TYPE_BOOLEAN, FALSE,
                                G_TYPE_BOOLEAN, FALSE);
  gtk_binding_entry_add_signal (binding_set, GDK_KP_Divide, 0,
                                "expand-collapse-cursor-row", 3,
                                G_TYPE_BOOLEAN, TRUE,
                                G_TYPE_BOOLEAN, FALSE,
                                G_TYPE_BOOLEAN, FALSE);

  /* Not doable on US keyboards */
  gtk_binding_entry_add_signal (binding_set, GDK_plus, GDK_SHIFT_MASK, "expand-collapse-cursor-row", 3,
				G_TYPE_BOOLEAN, TRUE,
				G_TYPE_BOOLEAN, TRUE,
				G_TYPE_BOOLEAN, TRUE);
  gtk_binding_entry_add_signal (binding_set, GDK_KP_Add, 0, "expand-collapse-cursor-row", 3,
				G_TYPE_BOOLEAN, TRUE,
				G_TYPE_BOOLEAN, TRUE,
				G_TYPE_BOOLEAN, FALSE);
  gtk_binding_entry_add_signal (binding_set, GDK_KP_Add, GDK_SHIFT_MASK, "expand-collapse-cursor-row", 3,
				G_TYPE_BOOLEAN, TRUE,
				G_TYPE_BOOLEAN, TRUE,
				G_TYPE_BOOLEAN, TRUE);
  gtk_binding_entry_add_signal (binding_set, GDK_KP_Add, GDK_SHIFT_MASK, "expand-collapse-cursor-row", 3,
				G_TYPE_BOOLEAN, TRUE,
				G_TYPE_BOOLEAN, TRUE,
				G_TYPE_BOOLEAN, TRUE);
  gtk_binding_entry_add_signal (binding_set, GDK_Right, GDK_SHIFT_MASK,
                                "expand-collapse-cursor-row", 3,
				G_TYPE_BOOLEAN, FALSE,
				G_TYPE_BOOLEAN, TRUE,
				G_TYPE_BOOLEAN, TRUE);
  gtk_binding_entry_add_signal (binding_set, GDK_KP_Right, GDK_SHIFT_MASK,
                                "expand-collapse-cursor-row", 3,
				G_TYPE_BOOLEAN, FALSE,
				G_TYPE_BOOLEAN, TRUE,
				G_TYPE_BOOLEAN, TRUE);
  gtk_binding_entry_add_signal (binding_set, GDK_Right,
                                GDK_CONTROL_MASK | GDK_SHIFT_MASK,
                                "expand-collapse-cursor-row", 3,
				G_TYPE_BOOLEAN, FALSE,
				G_TYPE_BOOLEAN, TRUE,
				G_TYPE_BOOLEAN, TRUE);
  gtk_binding_entry_add_signal (binding_set, GDK_KP_Right,
                                GDK_CONTROL_MASK | GDK_SHIFT_MASK,
                                "expand-collapse-cursor-row", 3,
				G_TYPE_BOOLEAN, FALSE,
				G_TYPE_BOOLEAN, TRUE,
				G_TYPE_BOOLEAN, TRUE);

  gtk_binding_entry_add_signal (binding_set, GDK_minus, 0, "expand-collapse-cursor-row", 3,
				G_TYPE_BOOLEAN, TRUE,
				G_TYPE_BOOLEAN, FALSE,
				G_TYPE_BOOLEAN, FALSE);
  gtk_binding_entry_add_signal (binding_set, GDK_minus, GDK_SHIFT_MASK, "expand-collapse-cursor-row", 3,
				G_TYPE_BOOLEAN, TRUE,
				G_TYPE_BOOLEAN, FALSE,
				G_TYPE_BOOLEAN, TRUE);
  gtk_binding_entry_add_signal (binding_set, GDK_KP_Subtract, 0, "expand-collapse-cursor-row", 3,
				G_TYPE_BOOLEAN, TRUE,
				G_TYPE_BOOLEAN, FALSE,
				G_TYPE_BOOLEAN, FALSE);
  gtk_binding_entry_add_signal (binding_set, GDK_KP_Subtract, GDK_SHIFT_MASK, "expand-collapse-cursor-row", 3,
				G_TYPE_BOOLEAN, TRUE,
				G_TYPE_BOOLEAN, FALSE,
				G_TYPE_BOOLEAN, TRUE);
  gtk_binding_entry_add_signal (binding_set, GDK_Left, GDK_SHIFT_MASK,
                                "expand-collapse-cursor-row", 3,
				G_TYPE_BOOLEAN, FALSE,
				G_TYPE_BOOLEAN, FALSE,
				G_TYPE_BOOLEAN, TRUE);
  gtk_binding_entry_add_signal (binding_set, GDK_KP_Left, GDK_SHIFT_MASK,
                                "expand-collapse-cursor-row", 3,
				G_TYPE_BOOLEAN, FALSE,
				G_TYPE_BOOLEAN, FALSE,
				G_TYPE_BOOLEAN, TRUE);
  gtk_binding_entry_add_signal (binding_set, GDK_Left,
                                GDK_CONTROL_MASK | GDK_SHIFT_MASK,
                                "expand-collapse-cursor-row", 3,
				G_TYPE_BOOLEAN, FALSE,
				G_TYPE_BOOLEAN, FALSE,
				G_TYPE_BOOLEAN, TRUE);
  gtk_binding_entry_add_signal (binding_set, GDK_KP_Left,
                                GDK_CONTROL_MASK | GDK_SHIFT_MASK,
                                "expand-collapse-cursor-row", 3,
				G_TYPE_BOOLEAN, FALSE,
				G_TYPE_BOOLEAN, FALSE,
				G_TYPE_BOOLEAN, TRUE);

  gtk_binding_entry_add_signal (binding_set, GDK_BackSpace, 0, "select-cursor-parent", 0);
  gtk_binding_entry_add_signal (binding_set, GDK_BackSpace, GDK_CONTROL_MASK, "select-cursor-parent", 0);

  gtk_binding_entry_add_signal (binding_set, GDK_f, GDK_CONTROL_MASK, "start-interactive-search", 0);

  gtk_binding_entry_add_signal (binding_set, GDK_F, GDK_CONTROL_MASK, "start-interactive-search", 0);

  g_type_class_add_private (o_class, sizeof (GtkTreeViewPrivate));
}

static void
gtk_tree_view_buildable_init (GtkBuildableIface *iface)
{
  iface->add_child = gtk_tree_view_buildable_add_child;
}

static void
gtk_tree_view_init (GtkTreeView *tree_view)
{
  tree_view->priv = G_TYPE_INSTANCE_GET_PRIVATE (tree_view, GTK_TYPE_TREE_VIEW, GtkTreeViewPrivate);

  GTK_WIDGET_SET_FLAGS (tree_view, GTK_CAN_FOCUS);

  gtk_widget_set_redraw_on_allocate (GTK_WIDGET (tree_view), FALSE);

  tree_view->priv->flags =  GTK_TREE_VIEW_SHOW_EXPANDERS
                            | GTK_TREE_VIEW_DRAW_KEYFOCUS
                            | GTK_TREE_VIEW_HEADERS_VISIBLE;

  /* We need some padding */
  tree_view->priv->dy = 0;
  tree_view->priv->cursor_offset = 0;
  tree_view->priv->n_columns = 0;
  tree_view->priv->header_height = 1;
  tree_view->priv->x_drag = 0;
  tree_view->priv->drag_pos = -1;
  tree_view->priv->header_has_focus = FALSE;
  tree_view->priv->pressed_button = -1;
  tree_view->priv->press_start_x = -1;
  tree_view->priv->press_start_y = -1;
  tree_view->priv->reorderable = FALSE;
  tree_view->priv->presize_handler_timer = 0;
  tree_view->priv->scroll_sync_timer = 0;
  tree_view->priv->fixed_height = -1;
  tree_view->priv->fixed_height_mode = FALSE;
  tree_view->priv->fixed_height_check = 0;
  gtk_tree_view_set_adjustments (tree_view, NULL, NULL);
  tree_view->priv->selection = _gtk_tree_selection_new_with_tree_view (tree_view);
  tree_view->priv->enable_search = TRUE;
  tree_view->priv->search_column = -1;
  tree_view->priv->search_position_func = gtk_tree_view_search_position_func;
  tree_view->priv->search_equal_func = gtk_tree_view_search_equal_func;
  tree_view->priv->search_custom_entry_set = FALSE;
  tree_view->priv->typeselect_flush_timeout = 0;
  tree_view->priv->init_hadjust_value = TRUE;    
  tree_view->priv->width = 0;
          
  tree_view->priv->hover_selection = FALSE;
  tree_view->priv->hover_expand = FALSE;

  tree_view->priv->level_indentation = 0;

  tree_view->priv->rubber_banding_enable = FALSE;

  tree_view->priv->grid_lines = GTK_TREE_VIEW_GRID_LINES_NONE;
  tree_view->priv->tree_lines_enabled = FALSE;

  tree_view->priv->tooltip_column = -1;

  tree_view->priv->post_validation_flag = FALSE;
}



/* GObject Methods
 */

static void
gtk_tree_view_set_property (GObject         *object,
			    guint            prop_id,
			    const GValue    *value,
			    GParamSpec      *pspec)
{
  GtkTreeView *tree_view;

  tree_view = GTK_TREE_VIEW (object);

  switch (prop_id)
    {
    case PROP_MODEL:
      gtk_tree_view_set_model (tree_view, g_value_get_object (value));
      break;
    case PROP_HADJUSTMENT:
      gtk_tree_view_set_hadjustment (tree_view, g_value_get_object (value));
      break;
    case PROP_VADJUSTMENT:
      gtk_tree_view_set_vadjustment (tree_view, g_value_get_object (value));
      break;
    case PROP_HEADERS_VISIBLE:
      gtk_tree_view_set_headers_visible (tree_view, g_value_get_boolean (value));
      break;
    case PROP_HEADERS_CLICKABLE:
      gtk_tree_view_set_headers_clickable (tree_view, g_value_get_boolean (value));
      break;
    case PROP_EXPANDER_COLUMN:
      gtk_tree_view_set_expander_column (tree_view, g_value_get_object (value));
      break;
    case PROP_REORDERABLE:
      gtk_tree_view_set_reorderable (tree_view, g_value_get_boolean (value));
      break;
    case PROP_RULES_HINT:
      gtk_tree_view_set_rules_hint (tree_view, g_value_get_boolean (value));
      break;
    case PROP_ENABLE_SEARCH:
      gtk_tree_view_set_enable_search (tree_view, g_value_get_boolean (value));
      break;
    case PROP_SEARCH_COLUMN:
      gtk_tree_view_set_search_column (tree_view, g_value_get_int (value));
      break;
    case PROP_FIXED_HEIGHT_MODE:
      gtk_tree_view_set_fixed_height_mode (tree_view, g_value_get_boolean (value));
      break;
    case PROP_HOVER_SELECTION:
      tree_view->priv->hover_selection = g_value_get_boolean (value);
      break;
    case PROP_HOVER_EXPAND:
      tree_view->priv->hover_expand = g_value_get_boolean (value);
      break;
    case PROP_SHOW_EXPANDERS:
      gtk_tree_view_set_show_expanders (tree_view, g_value_get_boolean (value));
      break;
    case PROP_LEVEL_INDENTATION:
      tree_view->priv->level_indentation = g_value_get_int (value);
      break;
    case PROP_RUBBER_BANDING:
      tree_view->priv->rubber_banding_enable = g_value_get_boolean (value);
      break;
    case PROP_ENABLE_GRID_LINES:
      gtk_tree_view_set_grid_lines (tree_view, g_value_get_enum (value));
      break;
    case PROP_ENABLE_TREE_LINES:
      gtk_tree_view_set_enable_tree_lines (tree_view, g_value_get_boolean (value));
      break;
    case PROP_TOOLTIP_COLUMN:
      gtk_tree_view_set_tooltip_column (tree_view, g_value_get_int (value));
      break;
    default:
      G_OBJECT_WARN_INVALID_PROPERTY_ID (object, prop_id, pspec);
      break;
    }
}

static void
gtk_tree_view_get_property (GObject    *object,
			    guint       prop_id,
			    GValue     *value,
			    GParamSpec *pspec)
{
  GtkTreeView *tree_view;

  tree_view = GTK_TREE_VIEW (object);

  switch (prop_id)
    {
    case PROP_MODEL:
      g_value_set_object (value, tree_view->priv->model);
      break;
    case PROP_HADJUSTMENT:
      g_value_set_object (value, tree_view->priv->hadjustment);
      break;
    case PROP_VADJUSTMENT:
      g_value_set_object (value, tree_view->priv->vadjustment);
      break;
    case PROP_HEADERS_VISIBLE:
      g_value_set_boolean (value, gtk_tree_view_get_headers_visible (tree_view));
      break;
    case PROP_HEADERS_CLICKABLE:
      g_value_set_boolean (value, gtk_tree_view_get_headers_clickable (tree_view));
      break;
    case PROP_EXPANDER_COLUMN:
      g_value_set_object (value, tree_view->priv->expander_column);
      break;
    case PROP_REORDERABLE:
      g_value_set_boolean (value, tree_view->priv->reorderable);
      break;
    case PROP_RULES_HINT:
      g_value_set_boolean (value, tree_view->priv->has_rules);
      break;
    case PROP_ENABLE_SEARCH:
      g_value_set_boolean (value, tree_view->priv->enable_search);
      break;
    case PROP_SEARCH_COLUMN:
      g_value_set_int (value, tree_view->priv->search_column);
      break;
    case PROP_FIXED_HEIGHT_MODE:
      g_value_set_boolean (value, tree_view->priv->fixed_height_mode);
      break;
    case PROP_HOVER_SELECTION:
      g_value_set_boolean (value, tree_view->priv->hover_selection);
      break;
    case PROP_HOVER_EXPAND:
      g_value_set_boolean (value, tree_view->priv->hover_expand);
      break;
    case PROP_SHOW_EXPANDERS:
      g_value_set_boolean (value, GTK_TREE_VIEW_FLAG_SET (tree_view, GTK_TREE_VIEW_SHOW_EXPANDERS));
      break;
    case PROP_LEVEL_INDENTATION:
      g_value_set_int (value, tree_view->priv->level_indentation);
      break;
    case PROP_RUBBER_BANDING:
      g_value_set_boolean (value, tree_view->priv->rubber_banding_enable);
      break;
    case PROP_ENABLE_GRID_LINES:
      g_value_set_enum (value, tree_view->priv->grid_lines);
      break;
    case PROP_ENABLE_TREE_LINES:
      g_value_set_boolean (value, tree_view->priv->tree_lines_enabled);
      break;
    case PROP_TOOLTIP_COLUMN:
      g_value_set_int (value, tree_view->priv->tooltip_column);
      break;
    default:
      G_OBJECT_WARN_INVALID_PROPERTY_ID (object, prop_id, pspec);
      break;
    }
}

static void
gtk_tree_view_finalize (GObject *object)
{
  G_OBJECT_CLASS (gtk_tree_view_parent_class)->finalize (object);
}



static void
gtk_tree_view_buildable_add_child (GtkBuildable *tree_view,
				   GtkBuilder  *builder,
				   GObject     *child,
				   const gchar *type)
{
  gtk_tree_view_append_column (GTK_TREE_VIEW (tree_view), GTK_TREE_VIEW_COLUMN (child));
}

/* GtkObject Methods
 */

static void
gtk_tree_view_free_rbtree (GtkTreeView *tree_view)
{
  _gtk_rbtree_free (tree_view->priv->tree);
  
  tree_view->priv->tree = NULL;
  tree_view->priv->button_pressed_node = NULL;
  tree_view->priv->button_pressed_tree = NULL;
  tree_view->priv->prelight_tree = NULL;
  tree_view->priv->prelight_node = NULL;
  tree_view->priv->expanded_collapsed_node = NULL;
  tree_view->priv->expanded_collapsed_tree = NULL;
}

static void
gtk_tree_view_destroy (GtkObject *object)
{
  GtkTreeView *tree_view = GTK_TREE_VIEW (object);
  GList *list;

  gtk_tree_view_stop_editing (tree_view, TRUE);

  if (tree_view->priv->columns != NULL)
    {
      list = tree_view->priv->columns;
      while (list)
	{
	  GtkTreeViewColumn *column;
	  column = GTK_TREE_VIEW_COLUMN (list->data);
	  list = list->next;
	  gtk_tree_view_remove_column (tree_view, column);
	}
      tree_view->priv->columns = NULL;
    }

  if (tree_view->priv->tree != NULL)
    {
      gtk_tree_view_unref_and_check_selection_tree (tree_view, tree_view->priv->tree);

      gtk_tree_view_free_rbtree (tree_view);
    }

  if (tree_view->priv->selection != NULL)
    {
      _gtk_tree_selection_set_tree_view (tree_view->priv->selection, NULL);
      g_object_unref (tree_view->priv->selection);
      tree_view->priv->selection = NULL;
    }

  if (tree_view->priv->scroll_to_path != NULL)
    {
      gtk_tree_row_reference_free (tree_view->priv->scroll_to_path);
      tree_view->priv->scroll_to_path = NULL;
    }

  if (tree_view->priv->drag_dest_row != NULL)
    {
      gtk_tree_row_reference_free (tree_view->priv->drag_dest_row);
      tree_view->priv->drag_dest_row = NULL;
    }

  if (tree_view->priv->last_button_press != NULL)
    {
      gtk_tree_row_reference_free (tree_view->priv->last_button_press);
      tree_view->priv->last_button_press = NULL;
    }

  if (tree_view->priv->last_button_press_2 != NULL)
    {
      gtk_tree_row_reference_free (tree_view->priv->last_button_press_2);
      tree_view->priv->last_button_press_2 = NULL;
    }

  if (tree_view->priv->top_row != NULL)
    {
      gtk_tree_row_reference_free (tree_view->priv->top_row);
      tree_view->priv->top_row = NULL;
    }

  if (tree_view->priv->column_drop_func_data &&
      tree_view->priv->column_drop_func_data_destroy)
    {
      tree_view->priv->column_drop_func_data_destroy (tree_view->priv->column_drop_func_data);
      tree_view->priv->column_drop_func_data = NULL;
    }

  if (tree_view->priv->destroy_count_destroy &&
      tree_view->priv->destroy_count_data)
    {
      tree_view->priv->destroy_count_destroy (tree_view->priv->destroy_count_data);
      tree_view->priv->destroy_count_data = NULL;
    }

  gtk_tree_row_reference_free (tree_view->priv->cursor);
  tree_view->priv->cursor = NULL;

  gtk_tree_row_reference_free (tree_view->priv->anchor);
  tree_view->priv->anchor = NULL;

  /* destroy interactive search dialog */
  if (tree_view->priv->search_window)
    {
      gtk_widget_destroy (tree_view->priv->search_window);
      tree_view->priv->search_window = NULL;
      tree_view->priv->search_entry = NULL;
      if (tree_view->priv->typeselect_flush_timeout)
	{
	  g_source_remove (tree_view->priv->typeselect_flush_timeout);
	  tree_view->priv->typeselect_flush_timeout = 0;
	}
    }

  if (tree_view->priv->search_destroy && tree_view->priv->search_user_data)
    {
      tree_view->priv->search_destroy (tree_view->priv->search_user_data);
      tree_view->priv->search_user_data = NULL;
    }

  if (tree_view->priv->search_position_destroy && tree_view->priv->search_position_user_data)
    {
      tree_view->priv->search_position_destroy (tree_view->priv->search_position_user_data);
      tree_view->priv->search_position_user_data = NULL;
    }

  if (tree_view->priv->row_separator_destroy && tree_view->priv->row_separator_data)
    {
      tree_view->priv->row_separator_destroy (tree_view->priv->row_separator_data);
      tree_view->priv->row_separator_data = NULL;
    }
  
  gtk_tree_view_set_model (tree_view, NULL);

  if (tree_view->priv->hadjustment)
    {
      g_object_unref (tree_view->priv->hadjustment);
      tree_view->priv->hadjustment = NULL;
    }
  if (tree_view->priv->vadjustment)
    {
      g_object_unref (tree_view->priv->vadjustment);
      tree_view->priv->vadjustment = NULL;
    }

  GTK_OBJECT_CLASS (gtk_tree_view_parent_class)->destroy (object);
}



/* GtkWidget Methods
 */

/* GtkWidget::map helper */
static void
gtk_tree_view_map_buttons (GtkTreeView *tree_view)
{
  GList *list;

  g_return_if_fail (GTK_WIDGET_MAPPED (tree_view));

  if (GTK_TREE_VIEW_FLAG_SET (tree_view, GTK_TREE_VIEW_HEADERS_VISIBLE))
    {
      GtkTreeViewColumn *column;

      for (list = tree_view->priv->columns; list; list = list->next)
	{
	  column = list->data;
          if (GTK_WIDGET_VISIBLE (column->button) &&
              !GTK_WIDGET_MAPPED (column->button))
            gtk_widget_map (column->button);
	}
      for (list = tree_view->priv->columns; list; list = list->next)
	{
	  column = list->data;
	  if (column->visible == FALSE)
	    continue;
	  if (column->resizable)
	    {
	      gdk_window_raise (column->window);
	      gdk_window_show (column->window);
	    }
	  else
	    gdk_window_hide (column->window);
	}
      gdk_window_show (tree_view->priv->header_window);
    }
}

static void
gtk_tree_view_map (GtkWidget *widget)
{
  GtkTreeView *tree_view = GTK_TREE_VIEW (widget);
  GList *tmp_list;

  GTK_WIDGET_SET_FLAGS (widget, GTK_MAPPED);

  tmp_list = tree_view->priv->children;
  while (tmp_list)
    {
      GtkTreeViewChild *child = tmp_list->data;
      tmp_list = tmp_list->next;

      if (GTK_WIDGET_VISIBLE (child->widget))
	{
	  if (!GTK_WIDGET_MAPPED (child->widget))
	    gtk_widget_map (child->widget);
	}
    }
  gdk_window_show (tree_view->priv->bin_window);

  gtk_tree_view_map_buttons (tree_view);

  gdk_window_show (widget->window);
}

static void
gtk_tree_view_realize (GtkWidget *widget)
{
  GtkTreeView *tree_view = GTK_TREE_VIEW (widget);
  GList *tmp_list;
  GdkWindowAttr attributes;
  gint attributes_mask;

  GTK_WIDGET_SET_FLAGS (widget, GTK_REALIZED);

  /* Make the main, clipping window */
  attributes.window_type = GDK_WINDOW_CHILD;
  attributes.x = widget->allocation.x;
  attributes.y = widget->allocation.y;
  attributes.width = widget->allocation.width;
  attributes.height = widget->allocation.height;
  attributes.wclass = GDK_INPUT_OUTPUT;
  attributes.visual = gtk_widget_get_visual (widget);
  attributes.colormap = gtk_widget_get_colormap (widget);
  attributes.event_mask = GDK_VISIBILITY_NOTIFY_MASK;

  attributes_mask = GDK_WA_X | GDK_WA_Y | GDK_WA_VISUAL | GDK_WA_COLORMAP;

  widget->window = gdk_window_new (gtk_widget_get_parent_window (widget),
				   &attributes, attributes_mask);
  gdk_window_set_user_data (widget->window, widget);

  /* Make the window for the tree */
  attributes.x = 0;
  attributes.y = TREE_VIEW_HEADER_HEIGHT (tree_view);
  attributes.width = MAX (tree_view->priv->width, widget->allocation.width);
  attributes.height = widget->allocation.height;
  attributes.event_mask = (GDK_EXPOSURE_MASK |
                           GDK_SCROLL_MASK |
                           GDK_POINTER_MOTION_MASK |
                           GDK_ENTER_NOTIFY_MASK |
                           GDK_LEAVE_NOTIFY_MASK |
                           GDK_BUTTON_PRESS_MASK |
                           GDK_BUTTON_RELEASE_MASK |
                           gtk_widget_get_events (widget));

  tree_view->priv->bin_window = gdk_window_new (widget->window,
						&attributes, attributes_mask);
  gdk_window_set_user_data (tree_view->priv->bin_window, widget);

  /* Make the column header window */
  attributes.x = 0;
  attributes.y = 0;
  attributes.width = MAX (tree_view->priv->width, widget->allocation.width);
  attributes.height = tree_view->priv->header_height;
  attributes.event_mask = (GDK_EXPOSURE_MASK |
                           GDK_SCROLL_MASK |
                           GDK_BUTTON_PRESS_MASK |
                           GDK_BUTTON_RELEASE_MASK |
                           GDK_KEY_PRESS_MASK |
                           GDK_KEY_RELEASE_MASK |
                           gtk_widget_get_events (widget));

  tree_view->priv->header_window = gdk_window_new (widget->window,
						   &attributes, attributes_mask);
  gdk_window_set_user_data (tree_view->priv->header_window, widget);

  /* Add them all up. */
  widget->style = gtk_style_attach (widget->style, widget->window);
  gdk_window_set_back_pixmap (widget->window, NULL, FALSE);
  gdk_window_set_background (tree_view->priv->bin_window, &widget->style->base[widget->state]);
  gtk_style_set_background (widget->style, tree_view->priv->header_window, GTK_STATE_NORMAL);

  tmp_list = tree_view->priv->children;
  while (tmp_list)
    {
      GtkTreeViewChild *child = tmp_list->data;
      tmp_list = tmp_list->next;

      gtk_widget_set_parent_window (child->widget, tree_view->priv->bin_window);
    }

  for (tmp_list = tree_view->priv->columns; tmp_list; tmp_list = tmp_list->next)
    _gtk_tree_view_column_realize_button (GTK_TREE_VIEW_COLUMN (tmp_list->data));

  /* Need to call those here, since they create GCs */
  gtk_tree_view_set_grid_lines (tree_view, tree_view->priv->grid_lines);
  gtk_tree_view_set_enable_tree_lines (tree_view, tree_view->priv->tree_lines_enabled);

  install_presize_handler (tree_view); 
}

static void
gtk_tree_view_unrealize (GtkWidget *widget)
{
  GtkTreeView *tree_view = GTK_TREE_VIEW (widget);
  GtkTreeViewPrivate *priv = tree_view->priv;
  GList *list;

  if (priv->scroll_timeout != 0)
    {
      g_source_remove (priv->scroll_timeout);
      priv->scroll_timeout = 0;
    }

  if (priv->auto_expand_timeout != 0)
    {
      g_source_remove (priv->auto_expand_timeout);
      priv->auto_expand_timeout = 0;
    }

  if (priv->open_dest_timeout != 0)
    {
      g_source_remove (priv->open_dest_timeout);
      priv->open_dest_timeout = 0;
    }

  remove_expand_collapse_timeout (tree_view);
  
  if (priv->presize_handler_timer != 0)
    {
      g_source_remove (priv->presize_handler_timer);
      priv->presize_handler_timer = 0;
    }

  if (priv->validate_rows_timer != 0)
    {
      g_source_remove (priv->validate_rows_timer);
      priv->validate_rows_timer = 0;
    }

  if (priv->scroll_sync_timer != 0)
    {
      g_source_remove (priv->scroll_sync_timer);
      priv->scroll_sync_timer = 0;
    }

  if (priv->typeselect_flush_timeout)
    {
      g_source_remove (priv->typeselect_flush_timeout);
      priv->typeselect_flush_timeout = 0;
    }
  
  for (list = priv->columns; list; list = list->next)
    _gtk_tree_view_column_unrealize_button (GTK_TREE_VIEW_COLUMN (list->data));

  gdk_window_set_user_data (priv->bin_window, NULL);
  gdk_window_destroy (priv->bin_window);
  priv->bin_window = NULL;

  gdk_window_set_user_data (priv->header_window, NULL);
  gdk_window_destroy (priv->header_window);
  priv->header_window = NULL;

  if (priv->drag_window)
    {
      gdk_window_set_user_data (priv->drag_window, NULL);
      gdk_window_destroy (priv->drag_window);
      priv->drag_window = NULL;
    }

  if (priv->drag_highlight_window)
    {
      gdk_window_set_user_data (priv->drag_highlight_window, NULL);
      gdk_window_destroy (priv->drag_highlight_window);
      priv->drag_highlight_window = NULL;
    }

  if (priv->tree_line_gc)
    {
      g_object_unref (priv->tree_line_gc);
      priv->tree_line_gc = NULL;
    }

  if (priv->grid_line_gc)
    {
      g_object_unref (priv->grid_line_gc);
      priv->grid_line_gc = NULL;
    }

  GTK_WIDGET_CLASS (gtk_tree_view_parent_class)->unrealize (widget);
}

/* GtkWidget::size_request helper */
static void
gtk_tree_view_size_request_columns (GtkTreeView *tree_view)
{
  GList *list;

  tree_view->priv->header_height = 0;

  if (tree_view->priv->model)
    {
      for (list = tree_view->priv->columns; list; list = list->next)
        {
          GtkRequisition requisition;
          GtkTreeViewColumn *column = list->data;

	  if (column->button == NULL)
	    continue;

          column = list->data;
	  
          gtk_widget_size_request (column->button, &requisition);
	  column->button_request = requisition.width;
          tree_view->priv->header_height = MAX (tree_view->priv->header_height, requisition.height);
        }
    }
}


/* Called only by ::size_request */
static void
gtk_tree_view_update_size (GtkTreeView *tree_view)
{
  GList *list;
  GtkTreeViewColumn *column;
  gint i;

  if (tree_view->priv->model == NULL)
    {
      tree_view->priv->width = 0;
      tree_view->priv->prev_width = 0;                   
      tree_view->priv->height = 0;
      return;
    }

  tree_view->priv->prev_width = tree_view->priv->width;  
  tree_view->priv->width = 0;

  /* keep this in sync with size_allocate below */
  for (list = tree_view->priv->columns, i = 0; list; list = list->next, i++)
    {
      gint real_requested_width = 0;
      column = list->data;
      if (!column->visible)
	continue;

      if (column->use_resized_width)
	{
	  real_requested_width = column->resized_width;
	}
      else if (column->column_type == GTK_TREE_VIEW_COLUMN_FIXED)
	{
	  real_requested_width = column->fixed_width;
	}
      else if (GTK_TREE_VIEW_FLAG_SET (tree_view, GTK_TREE_VIEW_HEADERS_VISIBLE))
	{
	  real_requested_width = MAX (column->requested_width, column->button_request);
	}
      else
	{
	  real_requested_width = column->requested_width;
	}

      if (column->min_width != -1)
	real_requested_width = MAX (real_requested_width, column->min_width);
      if (column->max_width != -1)
	real_requested_width = MIN (real_requested_width, column->max_width);

      tree_view->priv->width += real_requested_width;
    }

  if (tree_view->priv->tree == NULL)
    tree_view->priv->height = 0;
  else
    tree_view->priv->height = tree_view->priv->tree->root->offset;
}

static void
gtk_tree_view_size_request (GtkWidget      *widget,
			    GtkRequisition *requisition)
{
  GtkTreeView *tree_view = GTK_TREE_VIEW (widget);
  GList *tmp_list;

<<<<<<< HEAD
  /* we validate GTK_TREE_VIEW_TIME_MS_PER_IDLE rows initially just to make
   * sure we have some size. In practice, with a lot of static lists, this
   * should get a good width.
=======
  /* we validate some rows initially just to make sure we have some size. 
   * In practice, with a lot of static lists, this should get a good width.
>>>>>>> f3013bf6
   */
  do_validate_rows (tree_view, FALSE);
  gtk_tree_view_size_request_columns (tree_view);
  gtk_tree_view_update_size (GTK_TREE_VIEW (widget));

  requisition->width = tree_view->priv->width;
  requisition->height = tree_view->priv->height + TREE_VIEW_HEADER_HEIGHT (tree_view);

  tmp_list = tree_view->priv->children;

  while (tmp_list)
    {
      GtkTreeViewChild *child = tmp_list->data;
      GtkRequisition child_requisition;

      tmp_list = tmp_list->next;

      if (GTK_WIDGET_VISIBLE (child->widget))
        gtk_widget_size_request (child->widget, &child_requisition);
    }
}


static void
invalidate_column (GtkTreeView       *tree_view,
                   GtkTreeViewColumn *column)
{
  gint column_offset = 0;
  GList *list;
  GtkWidget *widget = GTK_WIDGET (tree_view);
  gboolean rtl;

  if (!GTK_WIDGET_REALIZED (widget))
    return;

  rtl = (gtk_widget_get_direction (GTK_WIDGET (tree_view)) == GTK_TEXT_DIR_RTL);
  for (list = (rtl ? g_list_last (tree_view->priv->columns) : g_list_first (tree_view->priv->columns));
       list;
       list = (rtl ? list->prev : list->next))
    {
      GtkTreeViewColumn *tmpcolumn = list->data;
      if (tmpcolumn == column)
	{
	  GdkRectangle invalid_rect;
	  
	  invalid_rect.x = column_offset;
	  invalid_rect.y = 0;
	  invalid_rect.width = column->width;
	  invalid_rect.height = widget->allocation.height;
	  
	  gdk_window_invalidate_rect (widget->window, &invalid_rect, TRUE);
	  break;
	}
      
      column_offset += tmpcolumn->width;
    }
}

static void
invalidate_last_column (GtkTreeView *tree_view)
{
  GList *last_column;
  gboolean rtl;

  rtl = (gtk_widget_get_direction (GTK_WIDGET (tree_view)) == GTK_TEXT_DIR_RTL);

  for (last_column = (rtl ? g_list_first (tree_view->priv->columns) : g_list_last (tree_view->priv->columns));
       last_column;
       last_column = (rtl ? last_column->next : last_column->prev))
    {
      if (GTK_TREE_VIEW_COLUMN (last_column->data)->visible)
        {
          invalidate_column (tree_view, last_column->data);
          return;
        }
    }
}

static gint
gtk_tree_view_get_real_requested_width_from_column (GtkTreeView       *tree_view,
                                                    GtkTreeViewColumn *column)
{
  gint real_requested_width;

  if (column->use_resized_width)
    {
      real_requested_width = column->resized_width;
    }
  else if (column->column_type == GTK_TREE_VIEW_COLUMN_FIXED)
    {
      real_requested_width = column->fixed_width;
    }
  else if (GTK_TREE_VIEW_FLAG_SET (tree_view, GTK_TREE_VIEW_HEADERS_VISIBLE))
    {
      real_requested_width = MAX (column->requested_width, column->button_request);
    }
  else
    {
      real_requested_width = column->requested_width;
      if (real_requested_width < 0)
        real_requested_width = 0;
    }

  if (column->min_width != -1)
    real_requested_width = MAX (real_requested_width, column->min_width);
  if (column->max_width != -1)
    real_requested_width = MIN (real_requested_width, column->max_width);

  return real_requested_width;
}

/* GtkWidget::size_allocate helper */
static void
gtk_tree_view_size_allocate_columns (GtkWidget *widget,
				     gboolean  *width_changed)
{
  GtkTreeView *tree_view;
  GList *list, *first_column, *last_column;
  GtkTreeViewColumn *column;
  GtkAllocation allocation;
  gint width = 0;
  gint extra, extra_per_column, extra_for_last;
  gint full_requested_width = 0;
  gint number_of_expand_columns = 0;
  gboolean column_changed = FALSE;
  gboolean rtl;
  gboolean update_expand;
  
  tree_view = GTK_TREE_VIEW (widget);

  for (last_column = g_list_last (tree_view->priv->columns);
       last_column && !(GTK_TREE_VIEW_COLUMN (last_column->data)->visible);
       last_column = last_column->prev)
    ;
  if (last_column == NULL)
    return;

  for (first_column = g_list_first (tree_view->priv->columns);
       first_column && !(GTK_TREE_VIEW_COLUMN (first_column->data)->visible);
       first_column = first_column->next)
    ;

  allocation.y = 0;
  allocation.height = tree_view->priv->header_height;

  rtl = (gtk_widget_get_direction (widget) == GTK_TEXT_DIR_RTL);

  /* find out how many extra space and expandable columns we have */
  for (list = tree_view->priv->columns; list != last_column->next; list = list->next)
    {
      column = (GtkTreeViewColumn *)list->data;

      if (!column->visible)
	continue;

      full_requested_width += gtk_tree_view_get_real_requested_width_from_column (tree_view, column);

      if (column->expand)
	number_of_expand_columns++;
    }

  /* Only update the expand value if the width of the widget has changed,
   * or the number of expand columns has changed, or if there are no expand
   * columns, or if we didn't have an size-allocation yet after the
   * last validated node.
   */
  update_expand = (width_changed && *width_changed == TRUE)
      || number_of_expand_columns != tree_view->priv->last_number_of_expand_columns
      || number_of_expand_columns == 0
      || tree_view->priv->post_validation_flag == TRUE;

  tree_view->priv->post_validation_flag = FALSE;

  if (!update_expand)
    {
      extra = tree_view->priv->last_extra_space;
      extra_for_last = MAX (widget->allocation.width - full_requested_width - extra, 0);
    }
  else
    {
      extra = MAX (widget->allocation.width - full_requested_width, 0);
      extra_for_last = 0;

      tree_view->priv->last_extra_space = extra;
    }

  if (number_of_expand_columns > 0)
    extra_per_column = extra/number_of_expand_columns;
  else
    extra_per_column = 0;

  if (update_expand)
    {
      tree_view->priv->last_extra_space_per_column = extra_per_column;
      tree_view->priv->last_number_of_expand_columns = number_of_expand_columns;
    }

  for (list = (rtl ? last_column : first_column); 
       list != (rtl ? first_column->prev : last_column->next);
       list = (rtl ? list->prev : list->next)) 
    {
      gint real_requested_width = 0;
      gint old_width;

      column = list->data;
      old_width = column->width;

      if (!column->visible)
	continue;

      /* We need to handle the dragged button specially.
       */
      if (column == tree_view->priv->drag_column)
	{
	  GtkAllocation drag_allocation;
	  gdk_drawable_get_size (tree_view->priv->drag_window,
				 &(drag_allocation.width),
				 &(drag_allocation.height));
	  drag_allocation.x = 0;
	  drag_allocation.y = 0;
	  gtk_widget_size_allocate (tree_view->priv->drag_column->button,
				    &drag_allocation);
	  width += drag_allocation.width;
	  continue;
	}

      real_requested_width = gtk_tree_view_get_real_requested_width_from_column (tree_view, column);

      allocation.x = width;
      column->width = real_requested_width;

      if (column->expand)
	{
	  if (number_of_expand_columns == 1)
	    {
	      /* We add the remander to the last column as
	       * */
	      column->width += extra;
	    }
	  else
	    {
	      column->width += extra_per_column;
	      extra -= extra_per_column;
	      number_of_expand_columns --;
	    }
	}
      else if (number_of_expand_columns == 0 &&
	       list == last_column)
	{
	  column->width += extra;
	}

      /* In addition to expand, the last column can get even more
       * extra space so all available space is filled up.
       */
      if (extra_for_last > 0 && list == last_column)
	column->width += extra_for_last;

      g_object_notify (G_OBJECT (column), "width");

      allocation.width = column->width;
      width += column->width;

      if (column->width > old_width)
        column_changed = TRUE;

      gtk_widget_size_allocate (column->button, &allocation);

      if (column->window)
	gdk_window_move_resize (column->window,
                                allocation.x + (rtl ? 0 : allocation.width) - TREE_VIEW_DRAG_WIDTH/2,
				allocation.y,
                                TREE_VIEW_DRAG_WIDTH, allocation.height);
    }

  /* We change the width here.  The user might have been resizing columns,
   * so the total width of the tree view changes.
   */
  tree_view->priv->width = width;
  if (width_changed)
    *width_changed = TRUE;

  if (column_changed)
    gtk_widget_queue_draw (GTK_WIDGET (tree_view));
}


static void
gtk_tree_view_size_allocate (GtkWidget     *widget,
			     GtkAllocation *allocation)
{
  GtkTreeView *tree_view = GTK_TREE_VIEW (widget);
  GList *tmp_list;
  gboolean width_changed = FALSE;
  gint old_width = widget->allocation.width;

  if (allocation->width != widget->allocation.width)
    width_changed = TRUE;

  widget->allocation = *allocation;

  tmp_list = tree_view->priv->children;

  while (tmp_list)
    {
      GtkAllocation allocation;

      GtkTreeViewChild *child = tmp_list->data;
      tmp_list = tmp_list->next;

      /* totally ignore our child's requisition */
      allocation.x = child->x;
      allocation.y = child->y;
      allocation.width = child->width;
      allocation.height = child->height;
      gtk_widget_size_allocate (child->widget, &allocation);
    }

  /* We size-allocate the columns first because the width of the
   * tree view (used in updating the adjustments below) might change.
   */
  gtk_tree_view_size_allocate_columns (widget, &width_changed);

  tree_view->priv->hadjustment->page_size = allocation->width;
  tree_view->priv->hadjustment->page_increment = allocation->width * 0.9;
  tree_view->priv->hadjustment->step_increment = allocation->width * 0.1;
  tree_view->priv->hadjustment->lower = 0;
  tree_view->priv->hadjustment->upper = MAX (tree_view->priv->hadjustment->page_size, tree_view->priv->width);

  if (gtk_widget_get_direction(widget) == GTK_TEXT_DIR_RTL)   
    {
      if (allocation->width < tree_view->priv->width)
        {
	  if (tree_view->priv->init_hadjust_value)
	    {
	      tree_view->priv->hadjustment->value = MAX (tree_view->priv->width - allocation->width, 0);
	      tree_view->priv->init_hadjust_value = FALSE;
	    }
	  else if (allocation->width != old_width)
	    {
	      tree_view->priv->hadjustment->value = CLAMP (tree_view->priv->hadjustment->value - allocation->width + old_width, 0, tree_view->priv->width - allocation->width);
	    }
	  else
	    tree_view->priv->hadjustment->value = CLAMP (tree_view->priv->width - (tree_view->priv->prev_width - tree_view->priv->hadjustment->value), 0, tree_view->priv->width - allocation->width);
	}
      else
        {
	  tree_view->priv->hadjustment->value = 0;
	  tree_view->priv->init_hadjust_value = TRUE;
	}
    }
  else
    if (tree_view->priv->hadjustment->value + allocation->width > tree_view->priv->width)
      tree_view->priv->hadjustment->value = MAX (tree_view->priv->width - allocation->width, 0);

  gtk_adjustment_changed (tree_view->priv->hadjustment);

  tree_view->priv->vadjustment->page_size = allocation->height - TREE_VIEW_HEADER_HEIGHT (tree_view);
  tree_view->priv->vadjustment->step_increment = tree_view->priv->vadjustment->page_size * 0.1;
  tree_view->priv->vadjustment->page_increment = tree_view->priv->vadjustment->page_size * 0.9;
  tree_view->priv->vadjustment->lower = 0;
  tree_view->priv->vadjustment->upper = MAX (tree_view->priv->vadjustment->page_size, tree_view->priv->height);

  gtk_adjustment_changed (tree_view->priv->vadjustment);

  /* now the adjustments and window sizes are in sync, we can sync toprow/dy again */
  if (tree_view->priv->height <= tree_view->priv->vadjustment->page_size)
    gtk_adjustment_set_value (GTK_ADJUSTMENT (tree_view->priv->vadjustment), 0);
  else if (tree_view->priv->vadjustment->value + tree_view->priv->vadjustment->page_size > tree_view->priv->height)
    gtk_adjustment_set_value (GTK_ADJUSTMENT (tree_view->priv->vadjustment),
                              tree_view->priv->height - tree_view->priv->vadjustment->page_size);
  else if (gtk_tree_row_reference_valid (tree_view->priv->top_row))
    gtk_tree_view_top_row_to_dy (tree_view);
  else
    gtk_tree_view_dy_to_top_row (tree_view);
  
  if (GTK_WIDGET_REALIZED (widget))
    {
      gdk_window_move_resize (widget->window,
			      allocation->x, allocation->y,
			      allocation->width, allocation->height);
      gdk_window_move_resize (tree_view->priv->header_window,
			      - (gint) tree_view->priv->hadjustment->value,
			      0,
			      MAX (tree_view->priv->width, allocation->width),
			      tree_view->priv->header_height);
      gdk_window_move_resize (tree_view->priv->bin_window,
			      - (gint) tree_view->priv->hadjustment->value,
			      TREE_VIEW_HEADER_HEIGHT (tree_view),
			      MAX (tree_view->priv->width, allocation->width),
			      allocation->height - TREE_VIEW_HEADER_HEIGHT (tree_view));
    }

  if (tree_view->priv->tree == NULL)
    invalidate_empty_focus (tree_view);

  if (GTK_WIDGET_REALIZED (widget))
    {
      gboolean has_expand_column = FALSE;
      for (tmp_list = tree_view->priv->columns; tmp_list; tmp_list = tmp_list->next)
	{
	  if (gtk_tree_view_column_get_expand (GTK_TREE_VIEW_COLUMN (tmp_list->data)))
	    {
	      has_expand_column = TRUE;
	      break;
	    }
	}

      /* This little hack only works if we have an LTR locale, and no column has the  */
      if (width_changed)
	{
	  if (gtk_widget_get_direction (GTK_WIDGET (tree_view)) == GTK_TEXT_DIR_LTR &&
	      ! has_expand_column)
	    invalidate_last_column (tree_view);
	  else
	    gtk_widget_queue_draw (widget);
	}
    }
}

/* Grabs the focus and unsets the GTK_TREE_VIEW_DRAW_KEYFOCUS flag */
static void
grab_focus_and_unset_draw_keyfocus (GtkTreeView *tree_view)
{
  if (GTK_WIDGET_CAN_FOCUS (tree_view) && !GTK_WIDGET_HAS_FOCUS (tree_view))
    gtk_widget_grab_focus (GTK_WIDGET (tree_view));
  GTK_TREE_VIEW_UNSET_FLAG (tree_view, GTK_TREE_VIEW_DRAW_KEYFOCUS);
}

static inline gboolean
row_is_separator (GtkTreeView *tree_view,
		  GtkTreeIter *iter,
		  GtkTreePath *path)
{
  gboolean is_separator = FALSE;

  if (tree_view->priv->row_separator_func)
    {
      GtkTreeIter tmpiter;

      if (iter)
	tmpiter = *iter;
      else
	gtk_tree_model_get_iter (tree_view->priv->model, &tmpiter, path);

      is_separator = tree_view->priv->row_separator_func (tree_view->priv->model,
                                                          &tmpiter,
                                                          tree_view->priv->row_separator_data);
    }

  return is_separator;
}

static gboolean
gtk_tree_view_button_press (GtkWidget      *widget,
			    GdkEventButton *event)
{
  GtkTreeView *tree_view = GTK_TREE_VIEW (widget);
  GList *list;
  GtkTreeViewColumn *column = NULL;
  gint i;
  GdkRectangle background_area;
  GdkRectangle cell_area;
  gint vertical_separator;
  gint horizontal_separator;
  gboolean path_is_selectable;
  gboolean rtl;

  rtl = (gtk_widget_get_direction (widget) == GTK_TEXT_DIR_RTL);
  gtk_tree_view_stop_editing (tree_view, FALSE);
  gtk_widget_style_get (widget,
			"vertical-separator", &vertical_separator,
			"horizontal-separator", &horizontal_separator,
			NULL);


  /* Because grab_focus can cause reentrancy, we delay grab_focus until after
   * we're done handling the button press.
   */

  if (event->window == tree_view->priv->bin_window)
    {
      GtkRBNode *node;
      GtkRBTree *tree;
      GtkTreePath *path;
      gchar *path_string;
      gint depth;
      gint new_y;
      gint y_offset;
      gint dval;
      gint pre_val, aft_val;
      GtkTreeViewColumn *column = NULL;
      GtkCellRenderer *focus_cell = NULL;
      gint column_handled_click = FALSE;
      gboolean row_double_click = FALSE;
      gboolean rtl;
      gboolean node_selected;

      /* Empty tree? */
      if (tree_view->priv->tree == NULL)
	{
	  grab_focus_and_unset_draw_keyfocus (tree_view);
	  return TRUE;
	}

      /* are we in an arrow? */
      if (tree_view->priv->prelight_node &&
          GTK_TREE_VIEW_FLAG_SET (tree_view, GTK_TREE_VIEW_ARROW_PRELIT) &&
	  TREE_VIEW_DRAW_EXPANDERS (tree_view))
	{
	  if (event->button == 1)
	    {
	      gtk_grab_add (widget);
	      tree_view->priv->button_pressed_node = tree_view->priv->prelight_node;
	      tree_view->priv->button_pressed_tree = tree_view->priv->prelight_tree;
	      gtk_tree_view_draw_arrow (GTK_TREE_VIEW (widget),
					tree_view->priv->prelight_tree,
					tree_view->priv->prelight_node,
					event->x,
					event->y);
	    }

	  grab_focus_and_unset_draw_keyfocus (tree_view);
	  return TRUE;
	}

      /* find the node that was clicked */
      new_y = TREE_WINDOW_Y_TO_RBTREE_Y(tree_view, event->y);
      if (new_y < 0)
	new_y = 0;
      y_offset = -_gtk_rbtree_find_offset (tree_view->priv->tree, new_y, &tree, &node);

      if (node == NULL)
	{
	  /* We clicked in dead space */
	  grab_focus_and_unset_draw_keyfocus (tree_view);
	  return TRUE;
	}

      /* Get the path and the node */
      path = _gtk_tree_view_find_path (tree_view, tree, node);
      path_is_selectable = !row_is_separator (tree_view, NULL, path);

      if (!path_is_selectable)
	{
	  gtk_tree_path_free (path);
	  grab_focus_and_unset_draw_keyfocus (tree_view);
	  return TRUE;
	}

      depth = gtk_tree_path_get_depth (path);
      background_area.y = y_offset + event->y;
      background_area.height = ROW_HEIGHT (tree_view, GTK_RBNODE_GET_HEIGHT (node));
      background_area.x = 0;


      /* Let the column have a chance at selecting it. */
      rtl = (gtk_widget_get_direction (GTK_WIDGET (tree_view)) == GTK_TEXT_DIR_RTL);
      for (list = (rtl ? g_list_last (tree_view->priv->columns) : g_list_first (tree_view->priv->columns));
	   list; list = (rtl ? list->prev : list->next))
	{
	  GtkTreeViewColumn *candidate = list->data;

	  if (!candidate->visible)
	    continue;

	  background_area.width = candidate->width;
	  if ((background_area.x > (gint) event->x) ||
	      (background_area.x + background_area.width <= (gint) event->x))
	    {
	      background_area.x += background_area.width;
	      continue;
	    }

	  /* we found the focus column */
	  column = candidate;
	  cell_area = background_area;
	  cell_area.width -= horizontal_separator;
	  cell_area.height -= vertical_separator;
	  cell_area.x += horizontal_separator/2;
	  cell_area.y += vertical_separator/2;
	  if (gtk_tree_view_is_expander_column (tree_view, column))
	    {
	      if (!rtl)
		cell_area.x += (depth - 1) * tree_view->priv->level_indentation;
	      cell_area.width -= (depth - 1) * tree_view->priv->level_indentation;

              if (TREE_VIEW_DRAW_EXPANDERS (tree_view))
	        {
		  if (!rtl)
		    cell_area.x += depth * tree_view->priv->expander_size;
	          cell_area.width -= depth * tree_view->priv->expander_size;
		}
	    }
	  break;
	}

      if (column == NULL)
	{
	  gtk_tree_path_free (path);
	  grab_focus_and_unset_draw_keyfocus (tree_view);
	  return FALSE;
	}

      tree_view->priv->focus_column = column;

      /* decide if we edit */
      if (event->type == GDK_BUTTON_PRESS && event->button == 1 &&
	  !(event->state & gtk_accelerator_get_default_mod_mask ()))
	{
	  GtkTreePath *anchor;
	  GtkTreeIter iter;

	  gtk_tree_model_get_iter (tree_view->priv->model, &iter, path);
	  gtk_tree_view_column_cell_set_cell_data (column,
						   tree_view->priv->model,
						   &iter,
						   GTK_RBNODE_FLAG_SET (node, GTK_RBNODE_IS_PARENT),
						   node->children?TRUE:FALSE);

	  if (tree_view->priv->anchor)
	    anchor = gtk_tree_row_reference_get_path (tree_view->priv->anchor);
	  else
	    anchor = NULL;

	  if ((anchor && !gtk_tree_path_compare (anchor, path))
	      || !_gtk_tree_view_column_has_editable_cell (column))
	    {
	      GtkCellEditable *cell_editable = NULL;

	      /* FIXME: get the right flags */
	      guint flags = 0;

	      path_string = gtk_tree_path_to_string (path);

	      if (_gtk_tree_view_column_cell_event (column,
						    &cell_editable,
						    (GdkEvent *)event,
						    path_string,
						    &background_area,
						    &cell_area, flags))
		{
		  if (cell_editable != NULL)
		    {
		      gint left, right;
		      GdkRectangle area;

		      area = cell_area;
		      _gtk_tree_view_column_get_neighbor_sizes (column,	_gtk_tree_view_column_get_edited_cell (column), &left, &right);

		      area.x += left;
		      area.width -= right + left;

		      gtk_tree_view_real_start_editing (tree_view,
							column,
							path,
							cell_editable,
							&area,
							(GdkEvent *)event,
							flags);
		      g_free (path_string);
		      gtk_tree_path_free (path);
		      gtk_tree_path_free (anchor);
		      return TRUE;
		    }
		  column_handled_click = TRUE;
		}
	      g_free (path_string);
	    }
	  if (anchor)
	    gtk_tree_path_free (anchor);
	}

      /* select */
      node_selected = GTK_RBNODE_FLAG_SET (node, GTK_RBNODE_IS_SELECTED);
      pre_val = tree_view->priv->vadjustment->value;

      /* we only handle selection modifications on the first button press
       */
      if (event->type == GDK_BUTTON_PRESS)
        {
          if ((event->state & GDK_CONTROL_MASK) == GDK_CONTROL_MASK)
            tree_view->priv->ctrl_pressed = TRUE;
          if ((event->state & GDK_SHIFT_MASK) == GDK_SHIFT_MASK)
            tree_view->priv->shift_pressed = TRUE;

          focus_cell = _gtk_tree_view_column_get_cell_at_pos (column, event->x - background_area.x);
          if (focus_cell)
            gtk_tree_view_column_focus_cell (column, focus_cell);

          if (event->state & GDK_CONTROL_MASK)
            {
              gtk_tree_view_real_set_cursor (tree_view, path, FALSE, TRUE);
              gtk_tree_view_real_toggle_cursor_row (tree_view);
            }
          else if (event->state & GDK_SHIFT_MASK)
            {
              gtk_tree_view_real_set_cursor (tree_view, path, FALSE, TRUE);
              gtk_tree_view_real_select_cursor_row (tree_view, FALSE);
            }
          else
            {
              gtk_tree_view_real_set_cursor (tree_view, path, TRUE, TRUE);
            }

          tree_view->priv->ctrl_pressed = FALSE;
          tree_view->priv->shift_pressed = FALSE;
        }

      /* the treeview may have been scrolled because of _set_cursor,
       * correct here
       */

      aft_val = tree_view->priv->vadjustment->value;
      dval = pre_val - aft_val;

      cell_area.y += dval;
      background_area.y += dval;

      /* Save press to possibly begin a drag
       */
      if (!column_handled_click &&
	  !tree_view->priv->in_grab &&
	  tree_view->priv->pressed_button < 0)
        {
          tree_view->priv->pressed_button = event->button;
          tree_view->priv->press_start_x = event->x;
          tree_view->priv->press_start_y = event->y;

	  if (tree_view->priv->rubber_banding_enable
	      && !node_selected
	      && tree_view->priv->selection->type == GTK_SELECTION_MULTIPLE)
	    {
	      tree_view->priv->press_start_y += tree_view->priv->dy;
	      tree_view->priv->rubber_band_x = event->x;
	      tree_view->priv->rubber_band_y = event->y + tree_view->priv->dy;
	      tree_view->priv->rubber_band_status = RUBBER_BAND_MAYBE_START;

	      if ((event->state & GDK_CONTROL_MASK) == GDK_CONTROL_MASK)
		tree_view->priv->rubber_band_ctrl = TRUE;
	      if ((event->state & GDK_SHIFT_MASK) == GDK_SHIFT_MASK)
		tree_view->priv->rubber_band_shift = TRUE;
	    }
        }

      /* Test if a double click happened on the same row. */
      if (event->button == 1)
        {
          /* We also handle triple clicks here, because a user could have done
           * a first click and a second double click on different rows.
           */
          if ((event->type == GDK_2BUTTON_PRESS
               || event->type == GDK_3BUTTON_PRESS)
              && tree_view->priv->last_button_press)
            {
              GtkTreePath *lsc;

              lsc = gtk_tree_row_reference_get_path (tree_view->priv->last_button_press);

              if (lsc)
                {
                  row_double_click = !gtk_tree_path_compare (lsc, path);
                  gtk_tree_path_free (lsc);
                }
            }

          if (row_double_click)
            {
              if (tree_view->priv->last_button_press)
                gtk_tree_row_reference_free (tree_view->priv->last_button_press);
              if (tree_view->priv->last_button_press_2)
                gtk_tree_row_reference_free (tree_view->priv->last_button_press_2);
              tree_view->priv->last_button_press = NULL;
              tree_view->priv->last_button_press_2 = NULL;
            }
          else
            {
              if (tree_view->priv->last_button_press)
                gtk_tree_row_reference_free (tree_view->priv->last_button_press);
              tree_view->priv->last_button_press = tree_view->priv->last_button_press_2;
              tree_view->priv->last_button_press_2 = gtk_tree_row_reference_new_proxy (G_OBJECT (tree_view), tree_view->priv->model, path);
            }
        }

      if (row_double_click)
	{
	  gtk_grab_remove (widget);
	  gtk_tree_view_row_activated (tree_view, path, column);

          if (tree_view->priv->pressed_button == event->button)
            tree_view->priv->pressed_button = -1;
	}

      gtk_tree_path_free (path);

      /* If we activated the row through a double click we don't want to grab
       * focus back, as moving focus to another widget is pretty common.
       */
      if (!row_double_click)
	grab_focus_and_unset_draw_keyfocus (tree_view);

      return TRUE;
    }

  /* We didn't click in the window.  Let's check to see if we clicked on a column resize window.
   */
  for (i = 0, list = tree_view->priv->columns; list; list = list->next, i++)
    {
      column = list->data;
      if (event->window == column->window &&
	  column->resizable &&
	  column->window)
	{
	  gpointer drag_data;

	  if (event->type == GDK_2BUTTON_PRESS &&
	      gtk_tree_view_column_get_sizing (column) != GTK_TREE_VIEW_COLUMN_AUTOSIZE)
	    {
	      column->use_resized_width = FALSE;
	      _gtk_tree_view_column_autosize (tree_view, column);
	      return TRUE;
	    }

	  if (gdk_pointer_grab (column->window, FALSE,
				GDK_POINTER_MOTION_HINT_MASK |
				GDK_BUTTON1_MOTION_MASK |
				GDK_BUTTON_RELEASE_MASK,
				NULL, NULL, event->time))
	    return FALSE;

	  gtk_grab_add (widget);
	  GTK_TREE_VIEW_SET_FLAG (tree_view, GTK_TREE_VIEW_IN_COLUMN_RESIZE);
	  column->resized_width = column->width - tree_view->priv->last_extra_space_per_column;

	  /* block attached dnd signal handler */
	  drag_data = g_object_get_data (G_OBJECT (widget), "gtk-site-data");
	  if (drag_data)
	    g_signal_handlers_block_matched (widget,
					     G_SIGNAL_MATCH_DATA,
					     0, 0, NULL, NULL,
					     drag_data);

	  tree_view->priv->drag_pos = i;
	  tree_view->priv->x_drag = column->button->allocation.x + (rtl ? 0 : column->button->allocation.width);

	  if (!GTK_WIDGET_HAS_FOCUS (widget))
	    gtk_widget_grab_focus (widget);

	  return TRUE;
	}
    }
  return FALSE;
}

/* GtkWidget::button_release_event helper */
static gboolean
gtk_tree_view_button_release_drag_column (GtkWidget      *widget,
					  GdkEventButton *event)
{
  GtkTreeView *tree_view;
  GList *l;
  gboolean rtl;

  tree_view = GTK_TREE_VIEW (widget);

  rtl = (gtk_widget_get_direction (widget) == GTK_TEXT_DIR_RTL);
  gdk_display_pointer_ungrab (gtk_widget_get_display (widget), GDK_CURRENT_TIME);
  gdk_display_keyboard_ungrab (gtk_widget_get_display (widget), GDK_CURRENT_TIME);

  /* Move the button back */
  g_object_ref (tree_view->priv->drag_column->button);
  gtk_container_remove (GTK_CONTAINER (tree_view), tree_view->priv->drag_column->button);
  gtk_widget_set_parent_window (tree_view->priv->drag_column->button, tree_view->priv->header_window);
  gtk_widget_set_parent (tree_view->priv->drag_column->button, GTK_WIDGET (tree_view));
  g_object_unref (tree_view->priv->drag_column->button);
  gtk_widget_queue_resize (widget);
  if (tree_view->priv->drag_column->resizable)
    {
      gdk_window_raise (tree_view->priv->drag_column->window);
      gdk_window_show (tree_view->priv->drag_column->window);
    }
  else
    gdk_window_hide (tree_view->priv->drag_column->window);

  gtk_widget_grab_focus (tree_view->priv->drag_column->button);

  if (rtl)
    {
      if (tree_view->priv->cur_reorder &&
	  tree_view->priv->cur_reorder->right_column != tree_view->priv->drag_column)
	gtk_tree_view_move_column_after (tree_view, tree_view->priv->drag_column,
					 tree_view->priv->cur_reorder->right_column);
    }
  else
    {
      if (tree_view->priv->cur_reorder &&
	  tree_view->priv->cur_reorder->left_column != tree_view->priv->drag_column)
	gtk_tree_view_move_column_after (tree_view, tree_view->priv->drag_column,
					 tree_view->priv->cur_reorder->left_column);
    }
  tree_view->priv->drag_column = NULL;
  gdk_window_hide (tree_view->priv->drag_window);

  for (l = tree_view->priv->column_drag_info; l != NULL; l = l->next)
    g_slice_free (GtkTreeViewColumnReorder, l->data);
  g_list_free (tree_view->priv->column_drag_info);
  tree_view->priv->column_drag_info = NULL;
  tree_view->priv->cur_reorder = NULL;

  if (tree_view->priv->drag_highlight_window)
    gdk_window_hide (tree_view->priv->drag_highlight_window);

  /* Reset our flags */
  tree_view->priv->drag_column_window_state = DRAG_COLUMN_WINDOW_STATE_UNSET;
  GTK_TREE_VIEW_UNSET_FLAG (tree_view, GTK_TREE_VIEW_IN_COLUMN_DRAG);

  return TRUE;
}

/* GtkWidget::button_release_event helper */
static gboolean
gtk_tree_view_button_release_column_resize (GtkWidget      *widget,
					    GdkEventButton *event)
{
  GtkTreeView *tree_view;
  gpointer drag_data;

  tree_view = GTK_TREE_VIEW (widget);

  tree_view->priv->drag_pos = -1;

  /* unblock attached dnd signal handler */
  drag_data = g_object_get_data (G_OBJECT (widget), "gtk-site-data");
  if (drag_data)
    g_signal_handlers_unblock_matched (widget,
				       G_SIGNAL_MATCH_DATA,
				       0, 0, NULL, NULL,
				       drag_data);

  GTK_TREE_VIEW_UNSET_FLAG (tree_view, GTK_TREE_VIEW_IN_COLUMN_RESIZE);
  gtk_grab_remove (widget);
  gdk_display_pointer_ungrab (gdk_drawable_get_display (event->window),
			      event->time);
  return TRUE;
}

static gboolean
gtk_tree_view_button_release (GtkWidget      *widget,
			      GdkEventButton *event)
{
  GtkTreeView *tree_view = GTK_TREE_VIEW (widget);

  if (GTK_TREE_VIEW_FLAG_SET (tree_view, GTK_TREE_VIEW_IN_COLUMN_DRAG))
    return gtk_tree_view_button_release_drag_column (widget, event);

  if (tree_view->priv->rubber_band_status)
    gtk_tree_view_stop_rubber_band (tree_view);

  if (tree_view->priv->pressed_button == event->button)
    tree_view->priv->pressed_button = -1;

  if (GTK_TREE_VIEW_FLAG_SET (tree_view, GTK_TREE_VIEW_IN_COLUMN_RESIZE))
    return gtk_tree_view_button_release_column_resize (widget, event);

  if (tree_view->priv->button_pressed_node == NULL)
    return FALSE;

  if (event->button == 1)
    {
      gtk_grab_remove (widget);
      if (tree_view->priv->button_pressed_node == tree_view->priv->prelight_node &&
          GTK_TREE_VIEW_FLAG_SET (tree_view, GTK_TREE_VIEW_ARROW_PRELIT))
	{
	  GtkTreePath *path = NULL;

	  path = _gtk_tree_view_find_path (tree_view,
					   tree_view->priv->button_pressed_tree,
					   tree_view->priv->button_pressed_node);
	  /* Actually activate the node */
	  if (tree_view->priv->button_pressed_node->children == NULL)
	    gtk_tree_view_real_expand_row (tree_view, path,
					   tree_view->priv->button_pressed_tree,
					   tree_view->priv->button_pressed_node,
					   FALSE, TRUE);
	  else
	    gtk_tree_view_real_collapse_row (GTK_TREE_VIEW (widget), path,
					     tree_view->priv->button_pressed_tree,
					     tree_view->priv->button_pressed_node, TRUE);
	  gtk_tree_path_free (path);
	}

      tree_view->priv->button_pressed_tree = NULL;
      tree_view->priv->button_pressed_node = NULL;
    }

  return TRUE;
}

static gboolean
gtk_tree_view_grab_broken (GtkWidget          *widget,
			   GdkEventGrabBroken *event)
{
  GtkTreeView *tree_view = GTK_TREE_VIEW (widget);

  if (GTK_TREE_VIEW_FLAG_SET (tree_view, GTK_TREE_VIEW_IN_COLUMN_DRAG))
    gtk_tree_view_button_release_drag_column (widget, (GdkEventButton *)event);

  if (GTK_TREE_VIEW_FLAG_SET (tree_view, GTK_TREE_VIEW_IN_COLUMN_RESIZE))
    gtk_tree_view_button_release_column_resize (widget, (GdkEventButton *)event);

  return TRUE;
}

#if 0
static gboolean
gtk_tree_view_configure (GtkWidget *widget,
			 GdkEventConfigure *event)
{
  GtkTreeView *tree_view;

  tree_view = GTK_TREE_VIEW (widget);
  tree_view->priv->search_position_func (tree_view, tree_view->priv->search_window);

  return FALSE;
}
#endif

/* GtkWidget::motion_event function set.
 */

static gboolean
coords_are_over_arrow (GtkTreeView *tree_view,
                       GtkRBTree   *tree,
                       GtkRBNode   *node,
                       /* these are in bin window coords */
                       gint         x,
                       gint         y)
{
  GdkRectangle arrow;
  gint x2;

  if (!GTK_WIDGET_REALIZED (tree_view))
    return FALSE;

  if ((node->flags & GTK_RBNODE_IS_PARENT) == 0)
    return FALSE;

  arrow.y = BACKGROUND_FIRST_PIXEL (tree_view, tree, node);

  arrow.height = ROW_HEIGHT (tree_view, BACKGROUND_HEIGHT (node));

  gtk_tree_view_get_arrow_xrange (tree_view, tree, &arrow.x, &x2);

  arrow.width = x2 - arrow.x;

  return (x >= arrow.x &&
          x < (arrow.x + arrow.width) &&
	  y >= arrow.y &&
	  y < (arrow.y + arrow.height));
}

static gboolean
auto_expand_timeout (gpointer data)
{
  GtkTreeView *tree_view = GTK_TREE_VIEW (data);
  GtkTreePath *path;

  if (tree_view->priv->prelight_node)
    {
      path = _gtk_tree_view_find_path (tree_view,
				       tree_view->priv->prelight_tree,
				       tree_view->priv->prelight_node);   

      if (tree_view->priv->prelight_node->children)
	gtk_tree_view_collapse_row (tree_view, path);
      else
	gtk_tree_view_expand_row (tree_view, path, FALSE);

      gtk_tree_path_free (path);
    }

  tree_view->priv->auto_expand_timeout = 0;

  return FALSE;
}

static void
remove_auto_expand_timeout (GtkTreeView *tree_view)
{
  if (tree_view->priv->auto_expand_timeout != 0)
    {
      g_source_remove (tree_view->priv->auto_expand_timeout);
      tree_view->priv->auto_expand_timeout = 0;
    }
}

static void
do_prelight (GtkTreeView *tree_view,
             GtkRBTree   *tree,
             GtkRBNode   *node,
	     /* these are in bin_window coords */
             gint         x,
             gint         y)
{
  if (tree_view->priv->prelight_tree == tree &&
      tree_view->priv->prelight_node == node)
    {
      /*  We are still on the same node,
	  but we might need to take care of the arrow  */

      if (tree && node && TREE_VIEW_DRAW_EXPANDERS (tree_view))
	{
	  gboolean over_arrow;
	  gboolean flag_set;

	  over_arrow = coords_are_over_arrow (tree_view, tree, node, x, y);
	  flag_set = GTK_TREE_VIEW_FLAG_SET (tree_view,
					     GTK_TREE_VIEW_ARROW_PRELIT);

	  if (over_arrow != flag_set)
	    {
	      if (over_arrow)
		GTK_TREE_VIEW_SET_FLAG (tree_view,
					GTK_TREE_VIEW_ARROW_PRELIT);
	      else
		GTK_TREE_VIEW_UNSET_FLAG (tree_view,
					  GTK_TREE_VIEW_ARROW_PRELIT);

	      gtk_tree_view_draw_arrow (tree_view, tree, node, x, y);
	    }
	}

      return;
    }

  if (tree_view->priv->prelight_tree && tree_view->priv->prelight_node)
    {
      /*  Unprelight the old node and arrow  */

      GTK_RBNODE_UNSET_FLAG (tree_view->priv->prelight_node,
			     GTK_RBNODE_IS_PRELIT);

      if (GTK_TREE_VIEW_FLAG_SET (tree_view, GTK_TREE_VIEW_ARROW_PRELIT)
	  && TREE_VIEW_DRAW_EXPANDERS (tree_view))
	{
	  GTK_TREE_VIEW_UNSET_FLAG (tree_view, GTK_TREE_VIEW_ARROW_PRELIT);
	  
	  gtk_tree_view_draw_arrow (tree_view,
				    tree_view->priv->prelight_tree,
				    tree_view->priv->prelight_node,
				    x,
				    y);
	}

      _gtk_tree_view_queue_draw_node (tree_view,
				      tree_view->priv->prelight_tree,
				      tree_view->priv->prelight_node,
				      NULL);
    }


  if (tree_view->priv->hover_expand)
    remove_auto_expand_timeout (tree_view);

  /*  Set the new prelight values  */
  tree_view->priv->prelight_node = node;
  tree_view->priv->prelight_tree = tree;

  if (!node || !tree)
    return;

  /*  Prelight the new node and arrow  */

  if (TREE_VIEW_DRAW_EXPANDERS (tree_view)
      && coords_are_over_arrow (tree_view, tree, node, x, y))
    {
      GTK_TREE_VIEW_SET_FLAG (tree_view, GTK_TREE_VIEW_ARROW_PRELIT);

      gtk_tree_view_draw_arrow (tree_view, tree, node, x, y);
    }

  GTK_RBNODE_SET_FLAG (node, GTK_RBNODE_IS_PRELIT);

  _gtk_tree_view_queue_draw_node (tree_view, tree, node, NULL);

  if (tree_view->priv->hover_expand)
    {
      tree_view->priv->auto_expand_timeout = 
	gdk_threads_add_timeout (AUTO_EXPAND_TIMEOUT, auto_expand_timeout, tree_view);
    }
}

static void
prelight_or_select (GtkTreeView *tree_view,
		    GtkRBTree   *tree,
		    GtkRBNode   *node,
		    /* these are in bin_window coords */
		    gint         x,
		    gint         y)
{
  GtkSelectionMode mode = gtk_tree_selection_get_mode (tree_view->priv->selection);
  
  if (tree_view->priv->hover_selection &&
      (mode == GTK_SELECTION_SINGLE || mode == GTK_SELECTION_BROWSE) &&
      !(tree_view->priv->edited_column &&
	tree_view->priv->edited_column->editable_widget))
    {
      if (node)
	{
	  if (!GTK_RBNODE_FLAG_SET (node, GTK_RBNODE_IS_SELECTED))
	    {
	      GtkTreePath *path;
	      
	      path = _gtk_tree_view_find_path (tree_view, tree, node);
	      gtk_tree_selection_select_path (tree_view->priv->selection, path);
	      if (GTK_RBNODE_FLAG_SET (node, GTK_RBNODE_IS_SELECTED))
		{
		  GTK_TREE_VIEW_UNSET_FLAG (tree_view, GTK_TREE_VIEW_DRAW_KEYFOCUS);
		  gtk_tree_view_real_set_cursor (tree_view, path, FALSE, FALSE);
		}
	      gtk_tree_path_free (path);
	    }
	}

      else if (mode == GTK_SELECTION_SINGLE)
	gtk_tree_selection_unselect_all (tree_view->priv->selection);
    }

    do_prelight (tree_view, tree, node, x, y);
}

static void
ensure_unprelighted (GtkTreeView *tree_view)
{
  do_prelight (tree_view,
	       NULL, NULL,
	       -1000, -1000); /* coords not possibly over an arrow */

  g_assert (tree_view->priv->prelight_node == NULL);
}




/* Our motion arrow is either a box (in the case of the original spot)
 * or an arrow.  It is expander_size wide.
 */
/*
 * 11111111111111
 * 01111111111110
 * 00111111111100
 * 00011111111000
 * 00001111110000
 * 00000111100000
 * 00000111100000
 * 00000111100000
 * ~ ~ ~ ~ ~ ~ ~
 * 00000111100000
 * 00000111100000
 * 00000111100000
 * 00001111110000
 * 00011111111000
 * 00111111111100
 * 01111111111110
 * 11111111111111
 */

static void
gtk_tree_view_motion_draw_column_motion_arrow (GtkTreeView *tree_view)
{
  GtkTreeViewColumnReorder *reorder = tree_view->priv->cur_reorder;
  GtkWidget *widget = GTK_WIDGET (tree_view);
  GdkBitmap *mask = NULL;
  gint x;
  gint y;
  gint width;
  gint height;
  gint arrow_type = DRAG_COLUMN_WINDOW_STATE_UNSET;
  GdkWindowAttr attributes;
  guint attributes_mask;

  if (!reorder ||
      reorder->left_column == tree_view->priv->drag_column ||
      reorder->right_column == tree_view->priv->drag_column)
    arrow_type = DRAG_COLUMN_WINDOW_STATE_ORIGINAL;
  else if (reorder->left_column || reorder->right_column)
    {
      GdkRectangle visible_rect;
      gtk_tree_view_get_visible_rect (tree_view, &visible_rect);
      if (reorder->left_column)
	x = reorder->left_column->button->allocation.x + reorder->left_column->button->allocation.width;
      else
	x = reorder->right_column->button->allocation.x;

      if (x < visible_rect.x)
	arrow_type = DRAG_COLUMN_WINDOW_STATE_ARROW_LEFT;
      else if (x > visible_rect.x + visible_rect.width)
	arrow_type = DRAG_COLUMN_WINDOW_STATE_ARROW_RIGHT;
      else
        arrow_type = DRAG_COLUMN_WINDOW_STATE_ARROW;
    }

  /* We want to draw the rectangle over the initial location. */
  if (arrow_type == DRAG_COLUMN_WINDOW_STATE_ORIGINAL)
    {
      GdkGC *gc;
      GdkColor col;

      if (tree_view->priv->drag_column_window_state != DRAG_COLUMN_WINDOW_STATE_ORIGINAL)
	{
	  if (tree_view->priv->drag_highlight_window)
	    {
	      gdk_window_set_user_data (tree_view->priv->drag_highlight_window,
					NULL);
	      gdk_window_destroy (tree_view->priv->drag_highlight_window);
	    }

	  attributes.window_type = GDK_WINDOW_CHILD;
	  attributes.wclass = GDK_INPUT_OUTPUT;
          attributes.x = tree_view->priv->drag_column_x;
          attributes.y = 0;
	  width = attributes.width = tree_view->priv->drag_column->button->allocation.width;
	  height = attributes.height = tree_view->priv->drag_column->button->allocation.height;
	  attributes.visual = gtk_widget_get_visual (GTK_WIDGET (tree_view));
	  attributes.colormap = gtk_widget_get_colormap (GTK_WIDGET (tree_view));
	  attributes.event_mask = GDK_VISIBILITY_NOTIFY_MASK | GDK_EXPOSURE_MASK | GDK_POINTER_MOTION_MASK;
	  attributes_mask = GDK_WA_X | GDK_WA_Y | GDK_WA_VISUAL | GDK_WA_COLORMAP;
	  tree_view->priv->drag_highlight_window = gdk_window_new (tree_view->priv->header_window, &attributes, attributes_mask);
	  gdk_window_set_user_data (tree_view->priv->drag_highlight_window, GTK_WIDGET (tree_view));

	  mask = gdk_pixmap_new (tree_view->priv->drag_highlight_window, width, height, 1);
	  gc = gdk_gc_new (mask);
	  col.pixel = 1;
	  gdk_gc_set_foreground (gc, &col);
	  gdk_draw_rectangle (mask, gc, TRUE, 0, 0, width, height);
	  col.pixel = 0;
	  gdk_gc_set_foreground(gc, &col);
	  gdk_draw_rectangle (mask, gc, TRUE, 2, 2, width - 4, height - 4);
	  g_object_unref (gc);

	  gdk_window_shape_combine_mask (tree_view->priv->drag_highlight_window,
					 mask, 0, 0);
	  if (mask) g_object_unref (mask);
	  tree_view->priv->drag_column_window_state = DRAG_COLUMN_WINDOW_STATE_ORIGINAL;
	}
    }
  else if (arrow_type == DRAG_COLUMN_WINDOW_STATE_ARROW)
    {
      gint i, j = 1;
      GdkGC *gc;
      GdkColor col;

      width = tree_view->priv->expander_size;

      /* Get x, y, width, height of arrow */
      gdk_window_get_origin (tree_view->priv->header_window, &x, &y);
      if (reorder->left_column)
	{
	  x += reorder->left_column->button->allocation.x + reorder->left_column->button->allocation.width - width/2;
	  height = reorder->left_column->button->allocation.height;
	}
      else
	{
	  x += reorder->right_column->button->allocation.x - width/2;
	  height = reorder->right_column->button->allocation.height;
	}
      y -= tree_view->priv->expander_size/2; /* The arrow takes up only half the space */
      height += tree_view->priv->expander_size;

      /* Create the new window */
      if (tree_view->priv->drag_column_window_state != DRAG_COLUMN_WINDOW_STATE_ARROW)
	{
	  if (tree_view->priv->drag_highlight_window)
	    {
	      gdk_window_set_user_data (tree_view->priv->drag_highlight_window,
					NULL);
	      gdk_window_destroy (tree_view->priv->drag_highlight_window);
	    }

	  attributes.window_type = GDK_WINDOW_TEMP;
	  attributes.wclass = GDK_INPUT_OUTPUT;
	  attributes.visual = gtk_widget_get_visual (GTK_WIDGET (tree_view));
	  attributes.colormap = gtk_widget_get_colormap (GTK_WIDGET (tree_view));
	  attributes.event_mask = GDK_VISIBILITY_NOTIFY_MASK | GDK_EXPOSURE_MASK | GDK_POINTER_MOTION_MASK;
	  attributes_mask = GDK_WA_X | GDK_WA_Y | GDK_WA_VISUAL | GDK_WA_COLORMAP;
          attributes.x = x;
          attributes.y = y;
	  attributes.width = width;
	  attributes.height = height;
	  tree_view->priv->drag_highlight_window = gdk_window_new (gtk_widget_get_root_window (widget),
								   &attributes, attributes_mask);
	  gdk_window_set_user_data (tree_view->priv->drag_highlight_window, GTK_WIDGET (tree_view));

	  mask = gdk_pixmap_new (tree_view->priv->drag_highlight_window, width, height, 1);
	  gc = gdk_gc_new (mask);
	  col.pixel = 1;
	  gdk_gc_set_foreground (gc, &col);
	  gdk_draw_rectangle (mask, gc, TRUE, 0, 0, width, height);

	  /* Draw the 2 arrows as per above */
	  col.pixel = 0;
	  gdk_gc_set_foreground (gc, &col);
	  for (i = 0; i < width; i ++)
	    {
	      if (i == (width/2 - 1))
		continue;
	      gdk_draw_line (mask, gc, i, j, i, height - j);
	      if (i < (width/2 - 1))
		j++;
	      else
		j--;
	    }
	  g_object_unref (gc);
	  gdk_window_shape_combine_mask (tree_view->priv->drag_highlight_window,
					 mask, 0, 0);
	  if (mask) g_object_unref (mask);
	}

      tree_view->priv->drag_column_window_state = DRAG_COLUMN_WINDOW_STATE_ARROW;
      gdk_window_move (tree_view->priv->drag_highlight_window, x, y);
    }
  else if (arrow_type == DRAG_COLUMN_WINDOW_STATE_ARROW_LEFT ||
	   arrow_type == DRAG_COLUMN_WINDOW_STATE_ARROW_RIGHT)
    {
      gint i, j = 1;
      GdkGC *gc;
      GdkColor col;

      width = tree_view->priv->expander_size;

      /* Get x, y, width, height of arrow */
      width = width/2; /* remember, the arrow only takes half the available width */
      gdk_window_get_origin (widget->window, &x, &y);
      if (arrow_type == DRAG_COLUMN_WINDOW_STATE_ARROW_RIGHT)
	x += widget->allocation.width - width;

      if (reorder->left_column)
	height = reorder->left_column->button->allocation.height;
      else
	height = reorder->right_column->button->allocation.height;

      y -= tree_view->priv->expander_size;
      height += 2*tree_view->priv->expander_size;

      /* Create the new window */
      if (tree_view->priv->drag_column_window_state != DRAG_COLUMN_WINDOW_STATE_ARROW_LEFT &&
	  tree_view->priv->drag_column_window_state != DRAG_COLUMN_WINDOW_STATE_ARROW_RIGHT)
	{
	  if (tree_view->priv->drag_highlight_window)
	    {
	      gdk_window_set_user_data (tree_view->priv->drag_highlight_window,
					NULL);
	      gdk_window_destroy (tree_view->priv->drag_highlight_window);
	    }

	  attributes.window_type = GDK_WINDOW_TEMP;
	  attributes.wclass = GDK_INPUT_OUTPUT;
	  attributes.visual = gtk_widget_get_visual (GTK_WIDGET (tree_view));
	  attributes.colormap = gtk_widget_get_colormap (GTK_WIDGET (tree_view));
	  attributes.event_mask = GDK_VISIBILITY_NOTIFY_MASK | GDK_EXPOSURE_MASK | GDK_POINTER_MOTION_MASK;
	  attributes_mask = GDK_WA_X | GDK_WA_Y | GDK_WA_VISUAL | GDK_WA_COLORMAP;
          attributes.x = x;
          attributes.y = y;
	  attributes.width = width;
	  attributes.height = height;
	  tree_view->priv->drag_highlight_window = gdk_window_new (NULL, &attributes, attributes_mask);
	  gdk_window_set_user_data (tree_view->priv->drag_highlight_window, GTK_WIDGET (tree_view));

	  mask = gdk_pixmap_new (tree_view->priv->drag_highlight_window, width, height, 1);
	  gc = gdk_gc_new (mask);
	  col.pixel = 1;
	  gdk_gc_set_foreground (gc, &col);
	  gdk_draw_rectangle (mask, gc, TRUE, 0, 0, width, height);

	  /* Draw the 2 arrows as per above */
	  col.pixel = 0;
	  gdk_gc_set_foreground (gc, &col);
	  j = tree_view->priv->expander_size;
	  for (i = 0; i < width; i ++)
	    {
	      gint k;
	      if (arrow_type == DRAG_COLUMN_WINDOW_STATE_ARROW_LEFT)
		k = width - i - 1;
	      else
		k = i;
	      gdk_draw_line (mask, gc, k, j, k, height - j);
	      gdk_draw_line (mask, gc, k, 0, k, tree_view->priv->expander_size - j);
	      gdk_draw_line (mask, gc, k, height, k, height - tree_view->priv->expander_size + j);
	      j--;
	    }
	  g_object_unref (gc);
	  gdk_window_shape_combine_mask (tree_view->priv->drag_highlight_window,
					 mask, 0, 0);
	  if (mask) g_object_unref (mask);
	}

      tree_view->priv->drag_column_window_state = arrow_type;
      gdk_window_move (tree_view->priv->drag_highlight_window, x, y);
   }
  else
    {
      g_warning (G_STRLOC"Invalid GtkTreeViewColumnReorder struct");
      gdk_window_hide (tree_view->priv->drag_highlight_window);
      return;
    }

  gdk_window_show (tree_view->priv->drag_highlight_window);
  gdk_window_raise (tree_view->priv->drag_highlight_window);
}

static gboolean
gtk_tree_view_motion_resize_column (GtkWidget      *widget,
				    GdkEventMotion *event)
{
  gint x;
  gint new_width;
  GtkTreeViewColumn *column;
  GtkTreeView *tree_view = GTK_TREE_VIEW (widget);

  column = gtk_tree_view_get_column (tree_view, tree_view->priv->drag_pos);

  if (event->is_hint || event->window != widget->window)
    gtk_widget_get_pointer (widget, &x, NULL);
  else
    x = event->x;

  if (tree_view->priv->hadjustment)
    x += tree_view->priv->hadjustment->value;

  new_width = gtk_tree_view_new_column_width (tree_view,
					      tree_view->priv->drag_pos, &x);
  if (x != tree_view->priv->x_drag &&
      (new_width != column->fixed_width))
    {
      column->use_resized_width = TRUE;
      column->resized_width = new_width;
      if (column->expand)
	column->resized_width -= tree_view->priv->last_extra_space_per_column;
      gtk_widget_queue_resize (widget);
    }

  return FALSE;
}


static void
gtk_tree_view_update_current_reorder (GtkTreeView *tree_view)
{
  GtkTreeViewColumnReorder *reorder = NULL;
  GList *list;
  gint mouse_x;

  gdk_window_get_pointer (tree_view->priv->header_window, &mouse_x, NULL, NULL);
  for (list = tree_view->priv->column_drag_info; list; list = list->next)
    {
      reorder = (GtkTreeViewColumnReorder *) list->data;
      if (mouse_x >= reorder->left_align && mouse_x < reorder->right_align)
	break;
      reorder = NULL;
    }

  /*  if (reorder && reorder == tree_view->priv->cur_reorder)
      return;*/

  tree_view->priv->cur_reorder = reorder;
  gtk_tree_view_motion_draw_column_motion_arrow (tree_view);
}

static void
gtk_tree_view_vertical_autoscroll (GtkTreeView *tree_view)
{
  GdkRectangle visible_rect;
  gint y;
  gint offset;
  gfloat value;

  gdk_window_get_pointer (tree_view->priv->bin_window, NULL, &y, NULL);
  y += tree_view->priv->dy;

  gtk_tree_view_get_visible_rect (tree_view, &visible_rect);

  /* see if we are near the edge. */
  offset = y - (visible_rect.y + 2 * SCROLL_EDGE_SIZE);
  if (offset > 0)
    {
      offset = y - (visible_rect.y + visible_rect.height - 2 * SCROLL_EDGE_SIZE);
      if (offset < 0)
	return;
    }

  value = CLAMP (tree_view->priv->vadjustment->value + offset, 0.0,
		 tree_view->priv->vadjustment->upper - tree_view->priv->vadjustment->page_size);
  gtk_adjustment_set_value (tree_view->priv->vadjustment, value);
}

static gboolean
gtk_tree_view_horizontal_autoscroll (GtkTreeView *tree_view)
{
  GdkRectangle visible_rect;
  gint x;
  gint offset;
  gfloat value;

  gdk_window_get_pointer (tree_view->priv->bin_window, &x, NULL, NULL);

  gtk_tree_view_get_visible_rect (tree_view, &visible_rect);

  /* See if we are near the edge. */
  offset = x - (visible_rect.x + SCROLL_EDGE_SIZE);
  if (offset > 0)
    {
      offset = x - (visible_rect.x + visible_rect.width - SCROLL_EDGE_SIZE);
      if (offset < 0)
	return TRUE;
    }
  offset = offset/3;

  value = CLAMP (tree_view->priv->hadjustment->value + offset,
		 0.0, tree_view->priv->hadjustment->upper - tree_view->priv->hadjustment->page_size);
  gtk_adjustment_set_value (tree_view->priv->hadjustment, value);

  return TRUE;

}

static gboolean
gtk_tree_view_motion_drag_column (GtkWidget      *widget,
				  GdkEventMotion *event)
{
  GtkTreeView *tree_view = (GtkTreeView *) widget;
  GtkTreeViewColumn *column = tree_view->priv->drag_column;
  gint x, y;

  /* Sanity Check */
  if ((column == NULL) ||
      (event->window != tree_view->priv->drag_window))
    return FALSE;

  /* Handle moving the header */
  gdk_window_get_position (tree_view->priv->drag_window, &x, &y);
  x = CLAMP (x + (gint)event->x - column->drag_x, 0,
	     MAX (tree_view->priv->width, GTK_WIDGET (tree_view)->allocation.width) - column->button->allocation.width);
  gdk_window_move (tree_view->priv->drag_window, x, y);
  
  /* autoscroll, if needed */
  gtk_tree_view_horizontal_autoscroll (tree_view);
  /* Update the current reorder position and arrow; */
  gtk_tree_view_update_current_reorder (tree_view);

  return TRUE;
}

static void
gtk_tree_view_stop_rubber_band (GtkTreeView *tree_view)
{
  remove_scroll_timeout (tree_view);
  gtk_grab_remove (GTK_WIDGET (tree_view));

  if (tree_view->priv->rubber_band_status == RUBBER_BAND_ACTIVE)
    {
      GtkTreePath *tmp_path;

      gtk_widget_queue_draw (GTK_WIDGET (tree_view));

      /* The anchor path should be set to the start path */
      tmp_path = _gtk_tree_view_find_path (tree_view,
					   tree_view->priv->rubber_band_start_tree,
					   tree_view->priv->rubber_band_start_node);

      if (tree_view->priv->anchor)
	gtk_tree_row_reference_free (tree_view->priv->anchor);

      tree_view->priv->anchor =
	gtk_tree_row_reference_new_proxy (G_OBJECT (tree_view),
					  tree_view->priv->model,
					  tmp_path);

      gtk_tree_path_free (tmp_path);

      /* ... and the cursor to the end path */
      tmp_path = _gtk_tree_view_find_path (tree_view,
					   tree_view->priv->rubber_band_end_tree,
					   tree_view->priv->rubber_band_end_node);
      gtk_tree_view_real_set_cursor (GTK_TREE_VIEW (tree_view), tmp_path, FALSE, FALSE);
      gtk_tree_path_free (tmp_path);

      _gtk_tree_selection_emit_changed (tree_view->priv->selection);
    }

  /* Clear status variables */
  tree_view->priv->rubber_band_status = RUBBER_BAND_OFF;
  tree_view->priv->rubber_band_shift = 0;
  tree_view->priv->rubber_band_ctrl = 0;

  tree_view->priv->rubber_band_start_node = NULL;
  tree_view->priv->rubber_band_start_tree = NULL;
  tree_view->priv->rubber_band_end_node = NULL;
  tree_view->priv->rubber_band_end_tree = NULL;
}

static void
gtk_tree_view_update_rubber_band_selection_range (GtkTreeView *tree_view,
						 GtkRBTree   *start_tree,
						 GtkRBNode   *start_node,
						 GtkRBTree   *end_tree,
						 GtkRBNode   *end_node,
						 gboolean     select,
						 gboolean     skip_start,
						 gboolean     skip_end)
{
  if (start_node == end_node)
    return;

  /* We skip the first node and jump inside the loop */
  if (skip_start)
    goto skip_first;

  do
    {
      /* Small optimization by assuming insensitive nodes are never
       * selected.
       */
      if (!GTK_RBNODE_FLAG_SET (start_node, GTK_RBNODE_IS_SELECTED))
        {
	  GtkTreePath *path;
	  gboolean selectable;

	  path = _gtk_tree_view_find_path (tree_view, start_tree, start_node);
	  selectable = _gtk_tree_selection_row_is_selectable (tree_view->priv->selection, start_node, path);
	  gtk_tree_path_free (path);

	  if (!selectable)
	    goto node_not_selectable;
	}

      if (select)
        {
	  if (tree_view->priv->rubber_band_shift)
	    GTK_RBNODE_SET_FLAG (start_node, GTK_RBNODE_IS_SELECTED);
	  else if (tree_view->priv->rubber_band_ctrl)
	    {
	      /* Toggle the selection state */
	      if (GTK_RBNODE_FLAG_SET (start_node, GTK_RBNODE_IS_SELECTED))
		GTK_RBNODE_UNSET_FLAG (start_node, GTK_RBNODE_IS_SELECTED);
	      else
		GTK_RBNODE_SET_FLAG (start_node, GTK_RBNODE_IS_SELECTED);
	    }
	  else
	    GTK_RBNODE_SET_FLAG (start_node, GTK_RBNODE_IS_SELECTED);
	}
      else
        {
	  /* Mirror the above */
	  if (tree_view->priv->rubber_band_shift)
	    GTK_RBNODE_UNSET_FLAG (start_node, GTK_RBNODE_IS_SELECTED);
	  else if (tree_view->priv->rubber_band_ctrl)
	    {
	      /* Toggle the selection state */
	      if (GTK_RBNODE_FLAG_SET (start_node, GTK_RBNODE_IS_SELECTED))
		GTK_RBNODE_UNSET_FLAG (start_node, GTK_RBNODE_IS_SELECTED);
	      else
		GTK_RBNODE_SET_FLAG (start_node, GTK_RBNODE_IS_SELECTED);
	    }
	  else
	    GTK_RBNODE_UNSET_FLAG (start_node, GTK_RBNODE_IS_SELECTED);
	}

      _gtk_tree_view_queue_draw_node (tree_view, start_tree, start_node, NULL);

node_not_selectable:
      if (start_node == end_node)
	break;

skip_first:

      if (start_node->children)
        {
	  start_tree = start_node->children;
	  start_node = start_tree->root;
	  while (start_node->left != start_tree->nil)
	    start_node = start_node->left;
	}
      else
        {
	  _gtk_rbtree_next_full (start_tree, start_node, &start_tree, &start_node);

	  if (!start_tree)
	    /* Ran out of tree */
	    break;
	}

      if (skip_end && start_node == end_node)
	break;
    }
  while (TRUE);
}

static void
gtk_tree_view_update_rubber_band_selection (GtkTreeView *tree_view)
{
  GtkRBTree *start_tree, *end_tree;
  GtkRBNode *start_node, *end_node;

  _gtk_rbtree_find_offset (tree_view->priv->tree, MIN (tree_view->priv->press_start_y, tree_view->priv->rubber_band_y), &start_tree, &start_node);
  _gtk_rbtree_find_offset (tree_view->priv->tree, MAX (tree_view->priv->press_start_y, tree_view->priv->rubber_band_y), &end_tree, &end_node);

  /* Handle the start area first */
  if (!tree_view->priv->rubber_band_start_node)
    {
      gtk_tree_view_update_rubber_band_selection_range (tree_view,
						       start_tree,
						       start_node,
						       end_tree,
						       end_node,
						       TRUE,
						       FALSE,
						       FALSE);
    }
  else if (_gtk_rbtree_node_find_offset (start_tree, start_node) <
           _gtk_rbtree_node_find_offset (tree_view->priv->rubber_band_start_tree, tree_view->priv->rubber_band_start_node))
    {
      /* New node is above the old one; selection became bigger */
      gtk_tree_view_update_rubber_band_selection_range (tree_view,
						       start_tree,
						       start_node,
						       tree_view->priv->rubber_band_start_tree,
						       tree_view->priv->rubber_band_start_node,
						       TRUE,
						       FALSE,
						       TRUE);
    }
  else if (_gtk_rbtree_node_find_offset (start_tree, start_node) >
           _gtk_rbtree_node_find_offset (tree_view->priv->rubber_band_start_tree, tree_view->priv->rubber_band_start_node))
    {
      /* New node is below the old one; selection became smaller */
      gtk_tree_view_update_rubber_band_selection_range (tree_view,
						       tree_view->priv->rubber_band_start_tree,
						       tree_view->priv->rubber_band_start_node,
						       start_tree,
						       start_node,
						       FALSE,
						       FALSE,
						       TRUE);
    }

  tree_view->priv->rubber_band_start_tree = start_tree;
  tree_view->priv->rubber_band_start_node = start_node;

  /* Next, handle the end area */
  if (!tree_view->priv->rubber_band_end_node)
    {
      /* In the event this happens, start_node was also NULL; this case is
       * handled above.
       */
    }
  else if (!end_node)
    {
      /* Find the last node in the tree */
      _gtk_rbtree_find_offset (tree_view->priv->tree, tree_view->priv->height - 1,
			       &end_tree, &end_node);

      /* Selection reached end of the tree */
      gtk_tree_view_update_rubber_band_selection_range (tree_view,
						       tree_view->priv->rubber_band_end_tree,
						       tree_view->priv->rubber_band_end_node,
						       end_tree,
						       end_node,
						       TRUE,
						       TRUE,
						       FALSE);
    }
  else if (_gtk_rbtree_node_find_offset (end_tree, end_node) >
           _gtk_rbtree_node_find_offset (tree_view->priv->rubber_band_end_tree, tree_view->priv->rubber_band_end_node))
    {
      /* New node is below the old one; selection became bigger */
      gtk_tree_view_update_rubber_band_selection_range (tree_view,
						       tree_view->priv->rubber_band_end_tree,
						       tree_view->priv->rubber_band_end_node,
						       end_tree,
						       end_node,
						       TRUE,
						       TRUE,
						       FALSE);
    }
  else if (_gtk_rbtree_node_find_offset (end_tree, end_node) <
           _gtk_rbtree_node_find_offset (tree_view->priv->rubber_band_end_tree, tree_view->priv->rubber_band_end_node))
    {
      /* New node is above the old one; selection became smaller */
      gtk_tree_view_update_rubber_band_selection_range (tree_view,
						       end_tree,
						       end_node,
						       tree_view->priv->rubber_band_end_tree,
						       tree_view->priv->rubber_band_end_node,
						       FALSE,
						       TRUE,
						       FALSE);
    }

  tree_view->priv->rubber_band_end_tree = end_tree;
  tree_view->priv->rubber_band_end_node = end_node;
}

static void
gtk_tree_view_update_rubber_band (GtkTreeView *tree_view)
{
  gint x, y;
  GdkRectangle old_area;
  GdkRectangle new_area;
  GdkRectangle common;
  GdkRegion *invalid_region;

  old_area.x = MIN (tree_view->priv->press_start_x, tree_view->priv->rubber_band_x);
  old_area.y = MIN (tree_view->priv->press_start_y, tree_view->priv->rubber_band_y) - tree_view->priv->dy;
  old_area.width = ABS (tree_view->priv->rubber_band_x - tree_view->priv->press_start_x) + 1;
  old_area.height = ABS (tree_view->priv->rubber_band_y - tree_view->priv->press_start_y) + 1;

  gdk_window_get_pointer (tree_view->priv->bin_window, &x, &y, NULL);

  x = MAX (x, 0);
  y = MAX (y, 0) + tree_view->priv->dy;

  new_area.x = MIN (tree_view->priv->press_start_x, x);
  new_area.y = MIN (tree_view->priv->press_start_y, y) - tree_view->priv->dy;
  new_area.width = ABS (x - tree_view->priv->press_start_x) + 1;
  new_area.height = ABS (y - tree_view->priv->press_start_y) + 1;

  invalid_region = gdk_region_rectangle (&old_area);
  gdk_region_union_with_rect (invalid_region, &new_area);

  gdk_rectangle_intersect (&old_area, &new_area, &common);
  if (common.width > 2 && common.height > 2)
    {
      GdkRegion *common_region;

      /* make sure the border is invalidated */
      common.x += 1;
      common.y += 1;
      common.width -= 2;
      common.height -= 2;

      common_region = gdk_region_rectangle (&common);

      gdk_region_subtract (invalid_region, common_region);
      gdk_region_destroy (common_region);
    }

  gdk_window_invalidate_region (tree_view->priv->bin_window, invalid_region, TRUE);

  gdk_region_destroy (invalid_region);

  tree_view->priv->rubber_band_x = x;
  tree_view->priv->rubber_band_y = y;

  gtk_tree_view_update_rubber_band_selection (tree_view);
}

static void
gtk_tree_view_paint_rubber_band (GtkTreeView  *tree_view,
				GdkRectangle *area)
{
  cairo_t *cr;
  GdkRectangle rect;
  GdkRectangle rubber_rect;

  rubber_rect.x = MIN (tree_view->priv->press_start_x, tree_view->priv->rubber_band_x);
  rubber_rect.y = MIN (tree_view->priv->press_start_y, tree_view->priv->rubber_band_y) - tree_view->priv->dy;
  rubber_rect.width = ABS (tree_view->priv->press_start_x - tree_view->priv->rubber_band_x) + 1;
  rubber_rect.height = ABS (tree_view->priv->press_start_y - tree_view->priv->rubber_band_y) + 1;

  if (!gdk_rectangle_intersect (&rubber_rect, area, &rect))
    return;

  cr = gdk_cairo_create (tree_view->priv->bin_window);
  cairo_set_line_width (cr, 1.0);

  cairo_set_source_rgba (cr,
			 GTK_WIDGET (tree_view)->style->fg[GTK_STATE_NORMAL].red / 65535.,
			 GTK_WIDGET (tree_view)->style->fg[GTK_STATE_NORMAL].green / 65535.,
			 GTK_WIDGET (tree_view)->style->fg[GTK_STATE_NORMAL].blue / 65535.,
			 .25);

  gdk_cairo_rectangle (cr, &rect);
  cairo_clip (cr);
  cairo_paint (cr);

  cairo_set_source_rgb (cr,
			GTK_WIDGET (tree_view)->style->fg[GTK_STATE_NORMAL].red / 65535.,
			GTK_WIDGET (tree_view)->style->fg[GTK_STATE_NORMAL].green / 65535.,
			GTK_WIDGET (tree_view)->style->fg[GTK_STATE_NORMAL].blue / 65535.);

  cairo_rectangle (cr,
		   rubber_rect.x + 0.5, rubber_rect.y + 0.5,
		   rubber_rect.width - 1, rubber_rect.height - 1);
  cairo_stroke (cr);

  cairo_destroy (cr);
}

static gboolean
gtk_tree_view_motion_bin_window (GtkWidget      *widget,
				 GdkEventMotion *event)
{
  GtkTreeView *tree_view;
  GtkRBTree *tree;
  GtkRBNode *node;
  gint new_y;

  tree_view = (GtkTreeView *) widget;

  if (tree_view->priv->tree == NULL)
    return FALSE;

  if (tree_view->priv->rubber_band_status == RUBBER_BAND_MAYBE_START)
    {
      gtk_grab_add (GTK_WIDGET (tree_view));
      gtk_tree_view_update_rubber_band (tree_view);

      tree_view->priv->rubber_band_status = RUBBER_BAND_ACTIVE;
    }
  else if (tree_view->priv->rubber_band_status == RUBBER_BAND_ACTIVE)
    {
      gtk_tree_view_update_rubber_band (tree_view);

      add_scroll_timeout (tree_view);
    }

  /* only check for an initiated drag when a button is pressed */
  if (tree_view->priv->pressed_button >= 0
      && !tree_view->priv->rubber_band_status)
    gtk_tree_view_maybe_begin_dragging_row (tree_view, event);

  new_y = TREE_WINDOW_Y_TO_RBTREE_Y(tree_view, event->y);
  if (new_y < 0)
    new_y = 0;

  _gtk_rbtree_find_offset (tree_view->priv->tree, new_y, &tree, &node);

  /* If we are currently pressing down a button, we don't want to prelight anything else. */
  if ((tree_view->priv->button_pressed_node != NULL) &&
      (tree_view->priv->button_pressed_node != node))
    node = NULL;

  prelight_or_select (tree_view, tree, node, event->x, event->y);

  return TRUE;
}

static gboolean
gtk_tree_view_motion (GtkWidget      *widget,
		      GdkEventMotion *event)
{
  GtkTreeView *tree_view;

  tree_view = (GtkTreeView *) widget;

  /* Resizing a column */
  if (GTK_TREE_VIEW_FLAG_SET (tree_view, GTK_TREE_VIEW_IN_COLUMN_RESIZE))
    return gtk_tree_view_motion_resize_column (widget, event);

  /* Drag column */
  if (GTK_TREE_VIEW_FLAG_SET (tree_view, GTK_TREE_VIEW_IN_COLUMN_DRAG))
    return gtk_tree_view_motion_drag_column (widget, event);

  /* Sanity check it */
  if (event->window == tree_view->priv->bin_window)
    return gtk_tree_view_motion_bin_window (widget, event);

  return FALSE;
}

/* Invalidate the focus rectangle near the edge of the bin_window; used when
 * the tree is empty.
 */
static void
invalidate_empty_focus (GtkTreeView *tree_view)
{
  GdkRectangle area;

  if (!GTK_WIDGET_HAS_FOCUS (tree_view))
    return;

  area.x = 0;
  area.y = 0;
  gdk_drawable_get_size (tree_view->priv->bin_window, &area.width, &area.height);
  gdk_window_invalidate_rect (tree_view->priv->bin_window, &area, FALSE);
}

/* Draws a focus rectangle near the edge of the bin_window; used when the tree
 * is empty.
 */
static void
draw_empty_focus (GtkTreeView *tree_view, GdkRectangle *clip_area)
{
  gint w, h;

  if (!GTK_WIDGET_HAS_FOCUS (tree_view))
    return;

  gdk_drawable_get_size (tree_view->priv->bin_window, &w, &h);

  w -= 2;
  h -= 2;

  if (w > 0 && h > 0)
    gtk_paint_focus (GTK_WIDGET (tree_view)->style,
		     tree_view->priv->bin_window,
		     GTK_WIDGET_STATE (tree_view),
		     clip_area,
		     GTK_WIDGET (tree_view),
		     NULL,
		     1, 1, w, h);
}

static void
gtk_tree_view_draw_grid_lines (GtkTreeView    *tree_view,
			       GdkEventExpose *event,
			       gint            n_visible_columns)
{
  GList *list = tree_view->priv->columns;
  gint i = 0;
  gint current_x = 0;

  if (tree_view->priv->grid_lines != GTK_TREE_VIEW_GRID_LINES_VERTICAL
      && tree_view->priv->grid_lines != GTK_TREE_VIEW_GRID_LINES_BOTH)
    return;

  /* Only draw the lines for visible rows and columns */
  for (list = tree_view->priv->columns; list; list = list->next, i++)
    {
      GtkTreeViewColumn *column = list->data;

      /* We don't want a line for the last column */
      if (i == n_visible_columns - 1)
	break;

      if (! column->visible)
	continue;

      current_x += column->width;

      gdk_draw_line (event->window,
		     tree_view->priv->grid_line_gc,
		     current_x - 1, 0,
		     current_x - 1, tree_view->priv->height);
    }
}

/* Warning: Very scary function.
 * Modify at your own risk
 *
 * KEEP IN SYNC WITH gtk_tree_view_create_row_drag_icon()!
 * FIXME: It's not...
 */
static gboolean
gtk_tree_view_bin_expose (GtkWidget      *widget,
			  GdkEventExpose *event)
{
  GtkTreeView *tree_view = GTK_TREE_VIEW (widget);
  GtkTreePath *path;
  GtkRBTree *tree;
  GList *list;
  GtkRBNode *node;
  GtkRBNode *cursor = NULL;
  GtkRBTree *cursor_tree = NULL;
  GtkRBNode *drag_highlight = NULL;
  GtkRBTree *drag_highlight_tree = NULL;
  GtkTreeIter iter;
  gint new_y;
  gint y_offset, cell_offset;
  gint max_height;
  gint depth;
  GdkRectangle background_area;
  GdkRectangle cell_area;
  guint flags;
  gint highlight_x;
  gint expander_cell_width;
  gint bin_window_width;
  gint bin_window_height;
  GtkTreePath *cursor_path;
  GtkTreePath *drag_dest_path;
  GList *first_column, *last_column;
  gint vertical_separator;
  gint horizontal_separator;
  gint focus_line_width;
  gboolean allow_rules;
  gboolean has_special_cell;
  gboolean rtl;
  gint n_visible_columns;
  gint pointer_x, pointer_y;
  gint grid_line_width;
  gboolean got_pointer = FALSE;
  gboolean row_ending_details;
  gboolean draw_vgrid_lines, draw_hgrid_lines;

  rtl = (gtk_widget_get_direction (widget) == GTK_TEXT_DIR_RTL);

  gtk_widget_style_get (widget,
			"horizontal-separator", &horizontal_separator,
			"vertical-separator", &vertical_separator,
			"allow-rules", &allow_rules,
			"focus-line-width", &focus_line_width,
			"row-ending-details", &row_ending_details,
			NULL);

  if (tree_view->priv->tree == NULL)
    {
      draw_empty_focus (tree_view, &event->area);
      return TRUE;
    }

  /* clip event->area to the visible area */
  if (event->area.height < 0)
    return TRUE;

  validate_visible_area (tree_view);

  new_y = TREE_WINDOW_Y_TO_RBTREE_Y (tree_view, event->area.y);

  if (new_y < 0)
    new_y = 0;
  y_offset = -_gtk_rbtree_find_offset (tree_view->priv->tree, new_y, &tree, &node);
  gdk_drawable_get_size (tree_view->priv->bin_window,
                         &bin_window_width, &bin_window_height);

  if (tree_view->priv->height < bin_window_height)
    {
      gtk_paint_flat_box (widget->style,
                          event->window,
                          widget->state,
                          GTK_SHADOW_NONE,
                          &event->area,
                          widget,
                          "cell_even",
                          0, tree_view->priv->height,
                          bin_window_width,
                          bin_window_height - tree_view->priv->height);
    }

  if (node == NULL)
    return TRUE;

  /* find the path for the node */
  path = _gtk_tree_view_find_path ((GtkTreeView *)widget,
				   tree,
				   node);
  gtk_tree_model_get_iter (tree_view->priv->model,
			   &iter,
			   path);
  depth = gtk_tree_path_get_depth (path);
  gtk_tree_path_free (path);
  
  cursor_path = NULL;
  drag_dest_path = NULL;

  if (tree_view->priv->cursor)
    cursor_path = gtk_tree_row_reference_get_path (tree_view->priv->cursor);

  if (cursor_path)
    _gtk_tree_view_find_node (tree_view, cursor_path,
                              &cursor_tree, &cursor);

  if (tree_view->priv->drag_dest_row)
    drag_dest_path = gtk_tree_row_reference_get_path (tree_view->priv->drag_dest_row);

  if (drag_dest_path)
    _gtk_tree_view_find_node (tree_view, drag_dest_path,
                              &drag_highlight_tree, &drag_highlight);

  draw_vgrid_lines =
    tree_view->priv->grid_lines == GTK_TREE_VIEW_GRID_LINES_VERTICAL
    || tree_view->priv->grid_lines == GTK_TREE_VIEW_GRID_LINES_BOTH;
  draw_hgrid_lines =
    tree_view->priv->grid_lines == GTK_TREE_VIEW_GRID_LINES_HORIZONTAL
    || tree_view->priv->grid_lines == GTK_TREE_VIEW_GRID_LINES_BOTH;

  if (draw_vgrid_lines || draw_hgrid_lines)
    gtk_widget_style_get (widget, "grid-line-width", &grid_line_width, NULL);
  
  n_visible_columns = 0;
  for (list = tree_view->priv->columns; list; list = list->next)
    {
      if (! GTK_TREE_VIEW_COLUMN (list->data)->visible)
	continue;
      n_visible_columns ++;
    }

  /* Find the last column */
  for (last_column = g_list_last (tree_view->priv->columns);
       last_column && !(GTK_TREE_VIEW_COLUMN (last_column->data)->visible);
       last_column = last_column->prev)
    ;

  /* and the first */
  for (first_column = g_list_first (tree_view->priv->columns);
       first_column && !(GTK_TREE_VIEW_COLUMN (first_column->data)->visible);
       first_column = first_column->next)
    ;

  /* Actually process the expose event.  To do this, we want to
   * start at the first node of the event, and walk the tree in
   * order, drawing each successive node.
   */

  do
    {
      gboolean parity;
      gboolean is_separator = FALSE;
      gboolean is_first = FALSE;
      gboolean is_last = FALSE;
      
      is_separator = row_is_separator (tree_view, &iter, NULL);

      max_height = ROW_HEIGHT (tree_view, BACKGROUND_HEIGHT (node));

      cell_offset = 0;
      highlight_x = 0; /* should match x coord of first cell */
      expander_cell_width = 0;

      background_area.y = y_offset + event->area.y;
      background_area.height = max_height;

      flags = 0;

      if (GTK_RBNODE_FLAG_SET (node, GTK_RBNODE_IS_PRELIT))
	flags |= GTK_CELL_RENDERER_PRELIT;

      if (GTK_RBNODE_FLAG_SET (node, GTK_RBNODE_IS_SELECTED))
        flags |= GTK_CELL_RENDERER_SELECTED;

      parity = _gtk_rbtree_node_find_parity (tree, node);

      /* we *need* to set cell data on all cells before the call
       * to _has_special_cell, else _has_special_cell() does not
       * return a correct value.
       */
      for (list = (rtl ? g_list_last (tree_view->priv->columns) : g_list_first (tree_view->priv->columns));
	   list;
	   list = (rtl ? list->prev : list->next))
        {
	  GtkTreeViewColumn *column = list->data;
	  gtk_tree_view_column_cell_set_cell_data (column,
						   tree_view->priv->model,
						   &iter,
						   GTK_RBNODE_FLAG_SET (node, GTK_RBNODE_IS_PARENT),
						   node->children?TRUE:FALSE);
        }

      has_special_cell = gtk_tree_view_has_special_cell (tree_view);

      for (list = (rtl ? g_list_last (tree_view->priv->columns) : g_list_first (tree_view->priv->columns));
	   list;
	   list = (rtl ? list->prev : list->next))
	{
	  GtkTreeViewColumn *column = list->data;
	  const gchar *detail = NULL;
	  GtkStateType state;

	  if (!column->visible)
            continue;

	  if (cell_offset > event->area.x + event->area.width ||
	      cell_offset + column->width < event->area.x)
	    {
	      cell_offset += column->width;
	      continue;
	    }

          if (column->show_sort_indicator)
	    flags |= GTK_CELL_RENDERER_SORTED;
          else
            flags &= ~GTK_CELL_RENDERER_SORTED;

	  if (cursor == node)
            flags |= GTK_CELL_RENDERER_FOCUSED;
          else
            flags &= ~GTK_CELL_RENDERER_FOCUSED;

	  background_area.x = cell_offset;
	  background_area.width = column->width;

          cell_area = background_area;
          cell_area.y += vertical_separator / 2;
          cell_area.x += horizontal_separator / 2;
          cell_area.height -= vertical_separator;
	  cell_area.width -= horizontal_separator;

	  if (draw_vgrid_lines)
	    {
	      if (list == first_column)
	        {
		  cell_area.width -= grid_line_width / 2;
		}
	      else if (list == last_column)
	        {
		  cell_area.x += grid_line_width / 2;
		  cell_area.width -= grid_line_width / 2;
		}
	      else
	        {
	          cell_area.x += grid_line_width / 2;
	          cell_area.width -= grid_line_width;
		}
	    }

	  if (draw_hgrid_lines)
	    {
	      cell_area.y += grid_line_width / 2;
	      cell_area.height -= grid_line_width;
	    }

	  if (gdk_region_rect_in (event->region, &background_area) == GDK_OVERLAP_RECTANGLE_OUT)
	    {
	      cell_offset += column->width;
	      continue;
	    }

	  gtk_tree_view_column_cell_set_cell_data (column,
						   tree_view->priv->model,
						   &iter,
						   GTK_RBNODE_FLAG_SET (node, GTK_RBNODE_IS_PARENT),
						   node->children?TRUE:FALSE);

          /* Select the detail for drawing the cell.  relevant
           * factors are parity, sortedness, and whether to
           * display rules.
           */
          if (allow_rules && tree_view->priv->has_rules)
            {
              if ((flags & GTK_CELL_RENDERER_SORTED) &&
		  n_visible_columns >= 3)
                {
                  if (parity)
                    detail = "cell_odd_ruled_sorted";
                  else
                    detail = "cell_even_ruled_sorted";
                }
              else
                {
                  if (parity)
                    detail = "cell_odd_ruled";
                  else
                    detail = "cell_even_ruled";
                }
            }
          else
            {
              if ((flags & GTK_CELL_RENDERER_SORTED) &&
		  n_visible_columns >= 3)
                {
                  if (parity)
                    detail = "cell_odd_sorted";
                  else
                    detail = "cell_even_sorted";
                }
              else
                {
                  if (parity)
                    detail = "cell_odd";
                  else
                    detail = "cell_even";
                }
            }

          g_assert (detail);

	  if (widget->state == GTK_STATE_INSENSITIVE)
	    state = GTK_STATE_INSENSITIVE;	    
	  else if (flags & GTK_CELL_RENDERER_SELECTED)
	    state = GTK_STATE_SELECTED;
	  else
	    state = GTK_STATE_NORMAL;

	  /* Draw background */
	  if (row_ending_details)
	    {
	      char new_detail[128];

	      is_first = (rtl ? !list->next : !list->prev);
	      is_last = (rtl ? !list->prev : !list->next);

	      /* (I don't like the snprintfs either, but couldn't find a
	       * less messy way).
	       */
	      if (is_first && is_last)
		g_snprintf (new_detail, 127, "%s", detail);
	      else if (is_first)
		g_snprintf (new_detail, 127, "%s_start", detail);
	      else if (is_last)
		g_snprintf (new_detail, 127, "%s_end", detail);
	      else
		g_snprintf (new_detail, 128, "%s_middle", detail);

	      gtk_paint_flat_box (widget->style,
				  event->window,
				  state,
				  GTK_SHADOW_NONE,
				  &event->area,
				  widget,
				  new_detail,
				  background_area.x,
				  background_area.y,
				  background_area.width,
				  background_area.height);
	    }
	  else
	    {
	      gtk_paint_flat_box (widget->style,
				  event->window,
				  state,
				  GTK_SHADOW_NONE,
				  &event->area,
				  widget,
				  detail,
				  background_area.x,
				  background_area.y,
				  background_area.width,
				  background_area.height);
	    }

	  if (draw_hgrid_lines)
	    {
	      if (background_area.y > 0)
		gdk_draw_line (event->window,
			       tree_view->priv->grid_line_gc,
			       background_area.x, background_area.y,
			       background_area.x + background_area.width,
			       background_area.y);

	      if (y_offset + max_height >= event->area.height)
		gdk_draw_line (event->window,
			       tree_view->priv->grid_line_gc,
			       background_area.x, background_area.y + max_height,
			       background_area.x + background_area.width,
			       background_area.y + max_height);
	    }

	  if (gtk_tree_view_is_expander_column (tree_view, column))
	    {
	      if (!rtl)
		cell_area.x += (depth - 1) * tree_view->priv->level_indentation;
	      cell_area.width -= (depth - 1) * tree_view->priv->level_indentation;

              if (TREE_VIEW_DRAW_EXPANDERS(tree_view))
	        {
	          if (!rtl)
		    cell_area.x += depth * tree_view->priv->expander_size;
		  cell_area.width -= depth * tree_view->priv->expander_size;
		}

              /* If we have an expander column, the highlight underline
               * starts with that column, so that it indicates which
               * level of the tree we're dropping at.
               */
              highlight_x = cell_area.x;
	      expander_cell_width = cell_area.width;

	      if (is_separator)
		gtk_paint_hline (widget->style,
				 event->window,
				 state,
				 &cell_area,
				 widget,
				 NULL,
				 cell_area.x,
				 cell_area.x + cell_area.width,
				 cell_area.y + cell_area.height / 2);
	      else
		_gtk_tree_view_column_cell_render (column,
						   event->window,
						   &background_area,
						   &cell_area,
						   &event->area,
						   flags);
	      if (TREE_VIEW_DRAW_EXPANDERS(tree_view)
		  && (node->flags & GTK_RBNODE_IS_PARENT) == GTK_RBNODE_IS_PARENT)
		{
		  if (!got_pointer)
		    {
		      gdk_window_get_pointer (tree_view->priv->bin_window, 
					      &pointer_x, &pointer_y, NULL);
		      got_pointer = TRUE;
		    }

		  gtk_tree_view_draw_arrow (GTK_TREE_VIEW (widget),
					    tree,
					    node,
					    pointer_x, pointer_y);
		}
	    }
	  else
	    {
	      if (is_separator)
		gtk_paint_hline (widget->style,
				 event->window,
				 state,
				 &cell_area,
				 widget,
				 NULL,
				 cell_area.x,
				 cell_area.x + cell_area.width,
				 cell_area.y + cell_area.height / 2);
	      else
		_gtk_tree_view_column_cell_render (column,
						   event->window,
						   &background_area,
						   &cell_area,
						   &event->area,
						   flags);
	    }

	  if (gtk_tree_view_is_expander_column (tree_view, column) &&
	      tree_view->priv->tree_lines_enabled)
	    {
	      gint x = background_area.x;
	      gint mult = rtl ? -1 : 1;
	      gint y0 = background_area.y;
	      gint y1 = background_area.y + background_area.height/2;
	      gint y2 = background_area.y + background_area.height;

	      if (rtl)
		x += background_area.width - 1;

	      if ((node->flags & GTK_RBNODE_IS_PARENT) == GTK_RBNODE_IS_PARENT
		  && depth > 1)
	        {
		  gdk_draw_line (event->window,
				 tree_view->priv->tree_line_gc,
			         x + tree_view->priv->expander_size * (depth - 1.5) * mult,
				 y1,
			         x + tree_view->priv->expander_size * (depth - 1.1) * mult,
				 y1);
	        }
	      else if (depth > 1)
	        {
		  gdk_draw_line (event->window,
				 tree_view->priv->tree_line_gc,
			         x + tree_view->priv->expander_size * (depth - 1.5) * mult,
				 y1,
			         x + tree_view->priv->expander_size * (depth - 0.5) * mult,
				 y1);
		}

	      if (depth > 1)
	        {
		  gint i;
		  GtkRBNode *tmp_node;
		  GtkRBTree *tmp_tree;

	          if (!_gtk_rbtree_next (tree, node))
		    gdk_draw_line (event->window,
				   tree_view->priv->tree_line_gc,
				   x + tree_view->priv->expander_size * (depth - 1.5) * mult,
				   y0,
				   x + tree_view->priv->expander_size * (depth - 1.5) * mult,
				   y1);
		  else
		    gdk_draw_line (event->window,
				   tree_view->priv->tree_line_gc,
				   x + tree_view->priv->expander_size * (depth - 1.5) * mult,
				   y0,
				   x + tree_view->priv->expander_size * (depth - 1.5) * mult,
				   y2);

		  tmp_node = tree->parent_node;
		  tmp_tree = tree->parent_tree;

		  for (i = depth - 2; i > 0; i--)
		    {
	              if (_gtk_rbtree_next (tmp_tree, tmp_node))
			gdk_draw_line (event->window,
				       tree_view->priv->tree_line_gc,
				       x + tree_view->priv->expander_size * (i - 0.5) * mult,
				       y0,
				       x + tree_view->priv->expander_size * (i - 0.5) * mult,
				       y2);

		      tmp_node = tmp_tree->parent_node;
		      tmp_tree = tmp_tree->parent_tree;
		    }
		}
	    }

	  if (node == cursor && has_special_cell &&
	      ((column == tree_view->priv->focus_column &&
		GTK_TREE_VIEW_FLAG_SET (tree_view, GTK_TREE_VIEW_DRAW_KEYFOCUS) &&
		GTK_WIDGET_HAS_FOCUS (widget)) ||
	       (column == tree_view->priv->edited_column)))
	    {
	      _gtk_tree_view_column_cell_draw_focus (column,
						     event->window,
						     &background_area,
						     &cell_area,
						     &event->area,
						     flags);
	    }

	  cell_offset += column->width;
	}

      if (node == drag_highlight)
        {
          /* Draw indicator for the drop
           */
          gint highlight_y = -1;
	  GtkRBTree *tree = NULL;
	  GtkRBNode *node = NULL;
	  gint width;

          switch (tree_view->priv->drag_dest_pos)
            {
            case GTK_TREE_VIEW_DROP_BEFORE:
              highlight_y = background_area.y - 1;
	      if (highlight_y < 0)
		      highlight_y = 0;
              break;

            case GTK_TREE_VIEW_DROP_AFTER:
              highlight_y = background_area.y + background_area.height - 1;
              break;

            case GTK_TREE_VIEW_DROP_INTO_OR_BEFORE:
            case GTK_TREE_VIEW_DROP_INTO_OR_AFTER:
	      _gtk_tree_view_find_node (tree_view, drag_dest_path, &tree, &node);

	      if (tree == NULL)
		break;
	      gdk_drawable_get_size (tree_view->priv->bin_window,
				     &width, NULL);

	      if (row_ending_details)
		gtk_paint_focus (widget->style,
			         tree_view->priv->bin_window,
				 GTK_WIDGET_STATE (widget),
				 &event->area,
				 widget,
				 (is_first
				  ? (is_last ? "treeview-drop-indicator" : "treeview-drop-indicator-left" )
				  : (is_last ? "treeview-drop-indicator-right" : "tree-view-drop-indicator-middle" )),
				 0, BACKGROUND_FIRST_PIXEL (tree_view, tree, node)
				 - focus_line_width / 2,
				 width, ROW_HEIGHT (tree_view, BACKGROUND_HEIGHT (node))
			       - focus_line_width + 1);
	      else
		gtk_paint_focus (widget->style,
			         tree_view->priv->bin_window,
				 GTK_WIDGET_STATE (widget),
				 &event->area,
				 widget,
				 "treeview-drop-indicator",
				 0, BACKGROUND_FIRST_PIXEL (tree_view, tree, node)
				 - focus_line_width / 2,
				 width, ROW_HEIGHT (tree_view, BACKGROUND_HEIGHT (node))
				 - focus_line_width + 1);
              break;
            }

          if (highlight_y >= 0)
            {
              gdk_draw_line (event->window,
                             widget->style->fg_gc[GTK_WIDGET_STATE (widget)],
                             rtl ? highlight_x + expander_cell_width : highlight_x,
                             highlight_y,
                             rtl ? 0 : bin_window_width,
                             highlight_y);
            }
        }

      /* draw the big row-spanning focus rectangle, if needed */
      if (!has_special_cell && node == cursor &&
	  GTK_TREE_VIEW_FLAG_SET (tree_view, GTK_TREE_VIEW_DRAW_KEYFOCUS) &&
	  GTK_WIDGET_HAS_FOCUS (widget))
        {
	  gint tmp_y, tmp_height;
	  gint width;
	  GtkStateType focus_rect_state;

	  focus_rect_state =
	    flags & GTK_CELL_RENDERER_SELECTED ? GTK_STATE_SELECTED :
	    (flags & GTK_CELL_RENDERER_PRELIT ? GTK_STATE_PRELIGHT :
	     (flags & GTK_CELL_RENDERER_INSENSITIVE ? GTK_STATE_INSENSITIVE :
	      GTK_STATE_NORMAL));

	  gdk_drawable_get_size (tree_view->priv->bin_window,
				 &width, NULL);
	  
	  if (draw_hgrid_lines)
	    {
	      tmp_y = BACKGROUND_FIRST_PIXEL (tree_view, tree, node) + grid_line_width / 2;
	      tmp_height = ROW_HEIGHT (tree_view, BACKGROUND_HEIGHT (node)) - grid_line_width;
	    }
	  else
	    {
	      tmp_y = BACKGROUND_FIRST_PIXEL (tree_view, tree, node);
	      tmp_height = ROW_HEIGHT (tree_view, BACKGROUND_HEIGHT (node));
	    }

	  if (row_ending_details)
	    gtk_paint_focus (widget->style,
			     tree_view->priv->bin_window,
			     focus_rect_state,
			     &event->area,
			     widget,
			     (is_first
			      ? (is_last ? "treeview" : "treeview-left" )
			      : (is_last ? "treeview-right" : "treeview-middle" )),
			     0, tmp_y,
			     width, tmp_height);
	  else
	    gtk_paint_focus (widget->style,
			     tree_view->priv->bin_window,
			     focus_rect_state,
			     &event->area,
			     widget,
			     "treeview",
			     0, tmp_y,
			     width, tmp_height);
	}

      y_offset += max_height;
      if (node->children)
	{
	  GtkTreeIter parent = iter;
	  gboolean has_child;

	  tree = node->children;
	  node = tree->root;

          g_assert (node != tree->nil);

	  while (node->left != tree->nil)
	    node = node->left;
	  has_child = gtk_tree_model_iter_children (tree_view->priv->model,
						    &iter,
						    &parent);
	  depth++;

	  /* Sanity Check! */
	  TREE_VIEW_INTERNAL_ASSERT (has_child, FALSE);
	}
      else
	{
	  gboolean done = FALSE;

	  do
	    {
	      node = _gtk_rbtree_next (tree, node);
	      if (node != NULL)
		{
		  gboolean has_next = gtk_tree_model_iter_next (tree_view->priv->model, &iter);
		  done = TRUE;

		  /* Sanity Check! */
		  TREE_VIEW_INTERNAL_ASSERT (has_next, FALSE);
		}
	      else
		{
		  GtkTreeIter parent_iter = iter;
		  gboolean has_parent;

		  node = tree->parent_node;
		  tree = tree->parent_tree;
		  if (tree == NULL)
		    /* we should go to done to free some memory */
		    goto done;
		  has_parent = gtk_tree_model_iter_parent (tree_view->priv->model,
							   &iter,
							   &parent_iter);
		  depth--;

		  /* Sanity check */
		  TREE_VIEW_INTERNAL_ASSERT (has_parent, FALSE);
		}
	    }
	  while (!done);
	}
    }
  while (y_offset < event->area.height);

done:
  gtk_tree_view_draw_grid_lines (tree_view, event, n_visible_columns);

 if (tree_view->priv->rubber_band_status == RUBBER_BAND_ACTIVE)
   {
     GdkRectangle *rectangles;
     gint n_rectangles;

     gdk_region_get_rectangles (event->region,
				&rectangles,
				&n_rectangles);

     while (n_rectangles--)
       gtk_tree_view_paint_rubber_band (tree_view, &rectangles[n_rectangles]);

     g_free (rectangles);
   }

  if (cursor_path)
    gtk_tree_path_free (cursor_path);

  if (drag_dest_path)
    gtk_tree_path_free (drag_dest_path);

  return FALSE;
}

static gboolean
gtk_tree_view_expose (GtkWidget      *widget,
		      GdkEventExpose *event)
{
  GtkTreeView *tree_view = GTK_TREE_VIEW (widget);

  if (event->window == tree_view->priv->bin_window)
    {
      gboolean retval;
      GList *tmp_list;

      retval = gtk_tree_view_bin_expose (widget, event);

      /* We can't just chain up to Container::expose as it will try to send the
       * event to the headers, so we handle propagating it to our children
       * (eg. widgets being edited) ourselves.
       */
      tmp_list = tree_view->priv->children;
      while (tmp_list)
	{
	  GtkTreeViewChild *child = tmp_list->data;
	  tmp_list = tmp_list->next;

	  gtk_container_propagate_expose (GTK_CONTAINER (tree_view), child->widget, event);
	}

      return retval;
    }

  else if (event->window == tree_view->priv->header_window)
    {
      GList *list;
      
      for (list = tree_view->priv->columns; list != NULL; list = list->next)
	{
	  GtkTreeViewColumn *column = list->data;

	  if (column == tree_view->priv->drag_column)
	    continue;

	  if (column->visible)
	    gtk_container_propagate_expose (GTK_CONTAINER (tree_view),
					    column->button,
					    event);
	}
    }
  else if (event->window == tree_view->priv->drag_window)
    {
      gtk_container_propagate_expose (GTK_CONTAINER (tree_view),
				      tree_view->priv->drag_column->button,
				      event);
    }
  return TRUE;
}

enum
{
  DROP_HOME,
  DROP_RIGHT,
  DROP_LEFT,
  DROP_END
};

/* returns 0x1 when no column has been found -- yes it's hackish */
static GtkTreeViewColumn *
gtk_tree_view_get_drop_column (GtkTreeView       *tree_view,
			       GtkTreeViewColumn *column,
			       gint               drop_position)
{
  GtkTreeViewColumn *left_column = NULL;
  GtkTreeViewColumn *cur_column = NULL;
  GList *tmp_list;

  if (!column->reorderable)
    return (GtkTreeViewColumn *)0x1;

  switch (drop_position)
    {
      case DROP_HOME:
	/* find first column where we can drop */
	tmp_list = tree_view->priv->columns;
	if (column == GTK_TREE_VIEW_COLUMN (tmp_list->data))
	  return (GtkTreeViewColumn *)0x1;

	while (tmp_list)
	  {
	    g_assert (tmp_list);

	    cur_column = GTK_TREE_VIEW_COLUMN (tmp_list->data);
	    tmp_list = tmp_list->next;

	    if (left_column && left_column->visible == FALSE)
	      continue;

	    if (!tree_view->priv->column_drop_func)
	      return left_column;

	    if (!tree_view->priv->column_drop_func (tree_view, column, left_column, cur_column, tree_view->priv->column_drop_func_data))
	      {
		left_column = cur_column;
		continue;
	      }

	    return left_column;
	  }

	if (!tree_view->priv->column_drop_func)
	  return left_column;

	if (tree_view->priv->column_drop_func (tree_view, column, left_column, NULL, tree_view->priv->column_drop_func_data))
	  return left_column;
	else
	  return (GtkTreeViewColumn *)0x1;
	break;

      case DROP_RIGHT:
	/* find first column after column where we can drop */
	tmp_list = tree_view->priv->columns;

	for (; tmp_list; tmp_list = tmp_list->next)
	  if (GTK_TREE_VIEW_COLUMN (tmp_list->data) == column)
	    break;

	if (!tmp_list || !tmp_list->next)
	  return (GtkTreeViewColumn *)0x1;

	tmp_list = tmp_list->next;
	left_column = GTK_TREE_VIEW_COLUMN (tmp_list->data);
	tmp_list = tmp_list->next;

	while (tmp_list)
	  {
	    g_assert (tmp_list);

	    cur_column = GTK_TREE_VIEW_COLUMN (tmp_list->data);
	    tmp_list = tmp_list->next;

	    if (left_column && left_column->visible == FALSE)
	      {
		left_column = cur_column;
		if (tmp_list)
		  tmp_list = tmp_list->next;
	        continue;
	      }

	    if (!tree_view->priv->column_drop_func)
	      return left_column;

	    if (!tree_view->priv->column_drop_func (tree_view, column, left_column, cur_column, tree_view->priv->column_drop_func_data))
	      {
		left_column = cur_column;
		continue;
	      }

	    return left_column;
	  }

	if (!tree_view->priv->column_drop_func)
	  return left_column;

	if (tree_view->priv->column_drop_func (tree_view, column, left_column, NULL, tree_view->priv->column_drop_func_data))
	  return left_column;
	else
	  return (GtkTreeViewColumn *)0x1;
	break;

      case DROP_LEFT:
	/* find first column before column where we can drop */
	tmp_list = tree_view->priv->columns;

	for (; tmp_list; tmp_list = tmp_list->next)
	  if (GTK_TREE_VIEW_COLUMN (tmp_list->data) == column)
	    break;

	if (!tmp_list || !tmp_list->prev)
	  return (GtkTreeViewColumn *)0x1;

	tmp_list = tmp_list->prev;
	cur_column = GTK_TREE_VIEW_COLUMN (tmp_list->data);
	tmp_list = tmp_list->prev;

	while (tmp_list)
	  {
	    g_assert (tmp_list);

	    left_column = GTK_TREE_VIEW_COLUMN (tmp_list->data);

	    if (left_column && !left_column->visible)
	      {
		/*if (!tmp_list->prev)
		  return (GtkTreeViewColumn *)0x1;
		  */
/*
		cur_column = GTK_TREE_VIEW_COLUMN (tmp_list->prev->data);
		tmp_list = tmp_list->prev->prev;
		continue;*/

		cur_column = left_column;
		if (tmp_list)
		  tmp_list = tmp_list->prev;
		continue;
	      }

	    if (!tree_view->priv->column_drop_func)
	      return left_column;

	    if (tree_view->priv->column_drop_func (tree_view, column, left_column, cur_column, tree_view->priv->column_drop_func_data))
	      return left_column;

	    cur_column = left_column;
	    tmp_list = tmp_list->prev;
	  }

	if (!tree_view->priv->column_drop_func)
	  return NULL;

	if (tree_view->priv->column_drop_func (tree_view, column, NULL, cur_column, tree_view->priv->column_drop_func_data))
	  return NULL;
	else
	  return (GtkTreeViewColumn *)0x1;
	break;

      case DROP_END:
	/* same as DROP_HOME case, but doing it backwards */
	tmp_list = g_list_last (tree_view->priv->columns);
	cur_column = NULL;

	if (column == GTK_TREE_VIEW_COLUMN (tmp_list->data))
	  return (GtkTreeViewColumn *)0x1;

	while (tmp_list)
	  {
	    g_assert (tmp_list);

	    left_column = GTK_TREE_VIEW_COLUMN (tmp_list->data);

	    if (left_column && !left_column->visible)
	      {
		cur_column = left_column;
		tmp_list = tmp_list->prev;
	      }

	    if (!tree_view->priv->column_drop_func)
	      return left_column;

	    if (tree_view->priv->column_drop_func (tree_view, column, left_column, cur_column, tree_view->priv->column_drop_func_data))
	      return left_column;

	    cur_column = left_column;
	    tmp_list = tmp_list->prev;
	  }

	if (!tree_view->priv->column_drop_func)
	  return NULL;

	if (tree_view->priv->column_drop_func (tree_view, column, NULL, cur_column, tree_view->priv->column_drop_func_data))
	  return NULL;
	else
	  return (GtkTreeViewColumn *)0x1;
	break;
    }

  return (GtkTreeViewColumn *)0x1;
}

static gboolean
gtk_tree_view_key_press (GtkWidget   *widget,
			 GdkEventKey *event)
{
  GtkTreeView *tree_view = (GtkTreeView *) widget;

  if (tree_view->priv->rubber_band_status)
    {
      if (event->keyval == GDK_Escape)
	gtk_tree_view_stop_rubber_band (tree_view);

      return TRUE;
    }

  if (GTK_TREE_VIEW_FLAG_SET (tree_view, GTK_TREE_VIEW_IN_COLUMN_DRAG))
    {
      if (event->keyval == GDK_Escape)
	{
	  tree_view->priv->cur_reorder = NULL;
	  gtk_tree_view_button_release_drag_column (widget, NULL);
	}
      return TRUE;
    }

  if (GTK_TREE_VIEW_FLAG_SET (tree_view, GTK_TREE_VIEW_HEADERS_VISIBLE))
    {
      GList *focus_column;
      gboolean rtl;

      rtl = (gtk_widget_get_direction (GTK_WIDGET (tree_view)) == GTK_TEXT_DIR_RTL);

      for (focus_column = tree_view->priv->columns;
           focus_column;
           focus_column = focus_column->next)
        {
          GtkTreeViewColumn *column = GTK_TREE_VIEW_COLUMN (focus_column->data);

          if (GTK_WIDGET_HAS_FOCUS (column->button))
            break;
        }

      if (focus_column &&
          (event->state & GDK_SHIFT_MASK) && (event->state & GDK_MOD1_MASK) &&
          (event->keyval == GDK_Left || event->keyval == GDK_KP_Left
           || event->keyval == GDK_Right || event->keyval == GDK_KP_Right))
        {
          GtkTreeViewColumn *column = GTK_TREE_VIEW_COLUMN (focus_column->data);

          if (!column->resizable)
            {
              gtk_widget_error_bell (widget);
              return TRUE;
            }

          if (event->keyval == (rtl ? GDK_Right : GDK_Left)
              || event->keyval == (rtl ? GDK_KP_Right : GDK_KP_Left))
            {
              gint old_width = column->resized_width;

              column->resized_width = MAX (column->resized_width,
                                           column->width);
              column->resized_width -= 2;
              if (column->resized_width < 0)
                column->resized_width = 0;

              if (column->min_width == -1)
                column->resized_width = MAX (column->button->requisition.width,
                                             column->resized_width);
              else
                column->resized_width = MAX (column->min_width,
                                             column->resized_width);

              if (column->max_width != -1)
                column->resized_width = MIN (column->resized_width,
                                             column->max_width);

              column->use_resized_width = TRUE;

              if (column->resized_width != old_width)
                gtk_widget_queue_resize (widget);
              else
                gtk_widget_error_bell (widget);
            }
          else if (event->keyval == (rtl ? GDK_Left : GDK_Right)
                   || event->keyval == (rtl ? GDK_KP_Left : GDK_KP_Right))
            {
              gint old_width = column->resized_width;

              column->resized_width = MAX (column->resized_width,
                                           column->width);
              column->resized_width += 2;

              if (column->max_width != -1)
                column->resized_width = MIN (column->resized_width,
                                             column->max_width);

              column->use_resized_width = TRUE;

              if (column->resized_width != old_width)
                gtk_widget_queue_resize (widget);
              else
                gtk_widget_error_bell (widget);
            }

          return TRUE;
        }

      if (focus_column &&
          (event->state & GDK_MOD1_MASK) &&
          (event->keyval == GDK_Left || event->keyval == GDK_KP_Left
           || event->keyval == GDK_Right || event->keyval == GDK_KP_Right
           || event->keyval == GDK_Home || event->keyval == GDK_KP_Home
           || event->keyval == GDK_End || event->keyval == GDK_KP_End))
        {
          GtkTreeViewColumn *column = GTK_TREE_VIEW_COLUMN (focus_column->data);

          if (event->keyval == (rtl ? GDK_Right : GDK_Left)
              || event->keyval == (rtl ? GDK_KP_Right : GDK_KP_Left))
            {
              GtkTreeViewColumn *col;
              col = gtk_tree_view_get_drop_column (tree_view, column, DROP_LEFT);
              if (col != (GtkTreeViewColumn *)0x1)
                gtk_tree_view_move_column_after (tree_view, column, col);
              else
                gtk_widget_error_bell (widget);
            }
          else if (event->keyval == (rtl ? GDK_Left : GDK_Right)
                   || event->keyval == (rtl ? GDK_KP_Left : GDK_KP_Right))
            {
              GtkTreeViewColumn *col;
              col = gtk_tree_view_get_drop_column (tree_view, column, DROP_RIGHT);
              if (col != (GtkTreeViewColumn *)0x1)
                gtk_tree_view_move_column_after (tree_view, column, col);
              else
                gtk_widget_error_bell (widget);
            }
          else if (event->keyval == GDK_Home || event->keyval == GDK_KP_Home)
            {
              GtkTreeViewColumn *col;
              col = gtk_tree_view_get_drop_column (tree_view, column, DROP_HOME);
              if (col != (GtkTreeViewColumn *)0x1)
                gtk_tree_view_move_column_after (tree_view, column, col);
              else
                gtk_widget_error_bell (widget);
            }
          else if (event->keyval == GDK_End || event->keyval == GDK_KP_End)
            {
              GtkTreeViewColumn *col;
              col = gtk_tree_view_get_drop_column (tree_view, column, DROP_END);
              if (col != (GtkTreeViewColumn *)0x1)
                gtk_tree_view_move_column_after (tree_view, column, col);
              else
                gtk_widget_error_bell (widget);
            }

          return TRUE;
        }
    }

  /* Chain up to the parent class.  It handles the keybindings. */
  if (GTK_WIDGET_CLASS (gtk_tree_view_parent_class)->key_press_event (widget, event))
    return TRUE;

  if (tree_view->priv->search_entry_avoid_unhandled_binding)
    {
      tree_view->priv->search_entry_avoid_unhandled_binding = FALSE;
      return FALSE;
    }

  /* We pass the event to the search_entry.  If its text changes, then we start
   * the typeahead find capabilities. */
  if (GTK_WIDGET_HAS_FOCUS (tree_view)
      && tree_view->priv->enable_search
      && !tree_view->priv->search_custom_entry_set)
    {
      GdkEvent *new_event;
      char *old_text;
      const char *new_text;
      gboolean retval;
      GdkScreen *screen;
      gboolean text_modified;
      gulong popup_menu_id;

      gtk_tree_view_ensure_interactive_directory (tree_view);

      /* Make a copy of the current text */
      old_text = g_strdup (gtk_entry_get_text (GTK_ENTRY (tree_view->priv->search_entry)));
      new_event = gdk_event_copy ((GdkEvent *) event);
      g_object_unref (((GdkEventKey *) new_event)->window);
      ((GdkEventKey *) new_event)->window = g_object_ref (tree_view->priv->search_window->window);
      gtk_widget_realize (tree_view->priv->search_window);

      popup_menu_id = g_signal_connect (tree_view->priv->search_entry, 
					"popup-menu", G_CALLBACK (gtk_true),
                                        NULL);

      /* Move the entry off screen */
      screen = gtk_widget_get_screen (GTK_WIDGET (tree_view));
      gtk_window_move (GTK_WINDOW (tree_view->priv->search_window),
		       gdk_screen_get_width (screen) + 1,
		       gdk_screen_get_height (screen) + 1);
      gtk_widget_show (tree_view->priv->search_window);

      /* Send the event to the window.  If the preedit_changed signal is emitted
       * during this event, we will set priv->imcontext_changed  */
      tree_view->priv->imcontext_changed = FALSE;
      retval = gtk_widget_event (tree_view->priv->search_window, new_event);
      gdk_event_free (new_event);
      gtk_widget_hide (tree_view->priv->search_window);

      g_signal_handler_disconnect (tree_view->priv->search_entry, 
				   popup_menu_id);

      /* We check to make sure that the entry tried to handle the text, and that
       * the text has changed.
       */
      new_text = gtk_entry_get_text (GTK_ENTRY (tree_view->priv->search_entry));
      text_modified = strcmp (old_text, new_text) != 0;
      g_free (old_text);
      if (tree_view->priv->imcontext_changed ||    /* we're in a preedit */
	  (retval && text_modified))               /* ...or the text was modified */
	{
	  if (gtk_tree_view_real_start_interactive_search (tree_view, FALSE))
	    {
	      gtk_widget_grab_focus (GTK_WIDGET (tree_view));
	      return TRUE;
	    }
	  else
	    {
	      gtk_entry_set_text (GTK_ENTRY (tree_view->priv->search_entry), "");
	      return FALSE;
	    }
	}
    }

  return FALSE;
}

static gboolean
gtk_tree_view_key_release (GtkWidget   *widget,
			   GdkEventKey *event)
{
  GtkTreeView *tree_view = GTK_TREE_VIEW (widget);

  if (tree_view->priv->rubber_band_status)
    return TRUE;

  return GTK_WIDGET_CLASS (gtk_tree_view_parent_class)->key_release_event (widget, event);
}

/* FIXME Is this function necessary? Can I get an enter_notify event
 * w/o either an expose event or a mouse motion event?
 */
static gboolean
gtk_tree_view_enter_notify (GtkWidget        *widget,
			    GdkEventCrossing *event)
{
  GtkTreeView *tree_view = GTK_TREE_VIEW (widget);
  GtkRBTree *tree;
  GtkRBNode *node;
  gint new_y;

  /* Sanity check it */
  if (event->window != tree_view->priv->bin_window)
    return FALSE;

  if (tree_view->priv->tree == NULL)
    return FALSE;

  if (event->mode == GDK_CROSSING_GRAB ||
      event->mode == GDK_CROSSING_GTK_GRAB ||
      event->mode == GDK_CROSSING_GTK_UNGRAB ||
      event->mode == GDK_CROSSING_STATE_CHANGED)
    return TRUE;

  /* find the node internally */
  new_y = TREE_WINDOW_Y_TO_RBTREE_Y(tree_view, event->y);
  if (new_y < 0)
    new_y = 0;
  _gtk_rbtree_find_offset (tree_view->priv->tree, new_y, &tree, &node);

  if ((tree_view->priv->button_pressed_node == NULL) ||
      (tree_view->priv->button_pressed_node == node))
    prelight_or_select (tree_view, tree, node, event->x, event->y);

  return TRUE;
}

static gboolean
gtk_tree_view_leave_notify (GtkWidget        *widget,
			    GdkEventCrossing *event)
{
  GtkTreeView *tree_view;

  if (event->mode == GDK_CROSSING_GRAB)
    return TRUE;

  tree_view = GTK_TREE_VIEW (widget);

  if (tree_view->priv->prelight_node)
    _gtk_tree_view_queue_draw_node (tree_view,
                                   tree_view->priv->prelight_tree,
                                   tree_view->priv->prelight_node,
                                   NULL);

  prelight_or_select (tree_view,
		      NULL, NULL,
		      -1000, -1000); /* coords not possibly over an arrow */

  return TRUE;
}


static gint
gtk_tree_view_focus_out (GtkWidget     *widget,
			 GdkEventFocus *event)
{
  GtkTreeView *tree_view;

  tree_view = GTK_TREE_VIEW (widget);

  gtk_widget_queue_draw (widget);

  /* destroy interactive search dialog */
  if (tree_view->priv->search_window)
    gtk_tree_view_search_dialog_hide (tree_view->priv->search_window, tree_view);

  return FALSE;
}


/* Incremental Reflow
 */

static void
gtk_tree_view_node_queue_redraw (GtkTreeView *tree_view,
				 GtkRBTree   *tree,
				 GtkRBNode   *node)
{
  gint y;

  y = _gtk_rbtree_node_find_offset (tree, node)
    - tree_view->priv->vadjustment->value
    + TREE_VIEW_HEADER_HEIGHT (tree_view);

  gtk_widget_queue_draw_area (GTK_WIDGET (tree_view),
			      0, y,
			      GTK_WIDGET (tree_view)->allocation.width,
			      GTK_RBNODE_GET_HEIGHT (node));
}

static gboolean
node_is_visible (GtkTreeView *tree_view,
		 GtkRBTree   *tree,
		 GtkRBNode   *node)
{
  int y;
  int height;

  y = _gtk_rbtree_node_find_offset (tree, node);
  height = ROW_HEIGHT (tree_view, GTK_RBNODE_GET_HEIGHT (node));

  if (y >= tree_view->priv->vadjustment->value &&
      y + height <= (tree_view->priv->vadjustment->value
	             + tree_view->priv->vadjustment->page_size))
    return TRUE;

  return FALSE;
}

/* Returns TRUE if it updated the size
 */
static gboolean
validate_row (GtkTreeView *tree_view,
	      GtkRBTree   *tree,
	      GtkRBNode   *node,
	      GtkTreeIter *iter,
	      GtkTreePath *path)
{
  GtkTreeViewColumn *column;
  GList *list, *first_column, *last_column;
  gint height = 0;
  gint horizontal_separator;
  gint vertical_separator;
  gint focus_line_width;
  gint depth = gtk_tree_path_get_depth (path);
  gboolean retval = FALSE;
  gboolean is_separator = FALSE;
  gboolean draw_vgrid_lines, draw_hgrid_lines;
  gint focus_pad;
  gint grid_line_width;
  gboolean wide_separators;
  gint separator_height;

  /* double check the row needs validating */
  if (! GTK_RBNODE_FLAG_SET (node, GTK_RBNODE_INVALID) &&
      ! GTK_RBNODE_FLAG_SET (node, GTK_RBNODE_COLUMN_INVALID))
    return FALSE;

  is_separator = row_is_separator (tree_view, iter, NULL);

  gtk_widget_style_get (GTK_WIDGET (tree_view),
			"focus-padding", &focus_pad,
			"focus-line-width", &focus_line_width,
			"horizontal-separator", &horizontal_separator,
			"vertical-separator", &vertical_separator,
			"grid-line-width", &grid_line_width,
                        "wide-separators",  &wide_separators,
                        "separator-height", &separator_height,
			NULL);
  
  draw_vgrid_lines =
    tree_view->priv->grid_lines == GTK_TREE_VIEW_GRID_LINES_VERTICAL
    || tree_view->priv->grid_lines == GTK_TREE_VIEW_GRID_LINES_BOTH;
  draw_hgrid_lines =
    tree_view->priv->grid_lines == GTK_TREE_VIEW_GRID_LINES_HORIZONTAL
    || tree_view->priv->grid_lines == GTK_TREE_VIEW_GRID_LINES_BOTH;

  for (last_column = g_list_last (tree_view->priv->columns);
       last_column && !(GTK_TREE_VIEW_COLUMN (last_column->data)->visible);
       last_column = last_column->prev)
    ;

  for (first_column = g_list_first (tree_view->priv->columns);
       first_column && !(GTK_TREE_VIEW_COLUMN (first_column->data)->visible);
       first_column = first_column->next)
    ;

  for (list = tree_view->priv->columns; list; list = list->next)
    {
      gint tmp_width;
      gint tmp_height;

      column = list->data;

      if (! column->visible)
	continue;

      if (GTK_RBNODE_FLAG_SET (node, GTK_RBNODE_COLUMN_INVALID) && !column->dirty)
	continue;

      gtk_tree_view_column_cell_set_cell_data (column, tree_view->priv->model, iter,
					       GTK_RBNODE_FLAG_SET (node, GTK_RBNODE_IS_PARENT),
					       node->children?TRUE:FALSE);
      gtk_tree_view_column_cell_get_size (column,
					  NULL, NULL, NULL,
					  &tmp_width, &tmp_height);

      if (!is_separator)
	{
          tmp_height += vertical_separator;
	  height = MAX (height, tmp_height);
	  height = MAX (height, tree_view->priv->expander_size);
	}
      else
        {
          if (wide_separators)
            height = separator_height + 2 * focus_pad;
          else
            height = 2 + 2 * focus_pad;
        }

      if (gtk_tree_view_is_expander_column (tree_view, column))
        {
	  tmp_width = tmp_width + horizontal_separator + (depth - 1) * tree_view->priv->level_indentation;

	  if (TREE_VIEW_DRAW_EXPANDERS (tree_view))
	    tmp_width += depth * tree_view->priv->expander_size;
	}
      else
	tmp_width = tmp_width + horizontal_separator;

      if (draw_vgrid_lines)
        {
	  if (list->data == first_column || list->data == last_column)
	    tmp_width += grid_line_width / 2.0;
	  else
	    tmp_width += grid_line_width;
	}

      if (tmp_width > column->requested_width)
	{
	  retval = TRUE;
	  column->requested_width = tmp_width;
	}
    }

  if (draw_hgrid_lines)
    height += grid_line_width;

  if (height != GTK_RBNODE_GET_HEIGHT (node))
    {
      retval = TRUE;
      _gtk_rbtree_node_set_height (tree, node, height);
    }
  _gtk_rbtree_node_mark_valid (tree, node);
  tree_view->priv->post_validation_flag = TRUE;

  return retval;
}


static void
validate_visible_area (GtkTreeView *tree_view)
{
  GtkTreePath *path = NULL;
  GtkTreePath *above_path = NULL;
  GtkTreeIter iter;
  GtkRBTree *tree = NULL;
  GtkRBNode *node = NULL;
  gboolean need_redraw = FALSE;
  gboolean size_changed = FALSE;
  gint total_height;
  gint area_above = 0;
  gint area_below = 0;

  if (tree_view->priv->tree == NULL)
    return;

  if (! GTK_RBNODE_FLAG_SET (tree_view->priv->tree->root, GTK_RBNODE_DESCENDANTS_INVALID) &&
      tree_view->priv->scroll_to_path == NULL)
    return;

  total_height = GTK_WIDGET (tree_view)->allocation.height - TREE_VIEW_HEADER_HEIGHT (tree_view);

  if (total_height == 0)
    return;

  /* First, we check to see if we need to scroll anywhere
   */
  if (tree_view->priv->scroll_to_path)
    {
      path = gtk_tree_row_reference_get_path (tree_view->priv->scroll_to_path);
      if (path && !_gtk_tree_view_find_node (tree_view, path, &tree, &node))
	{
          /* we are going to scroll, and will update dy */
	  gtk_tree_model_get_iter (tree_view->priv->model, &iter, path);
	  if (GTK_RBNODE_FLAG_SET (node, GTK_RBNODE_INVALID) ||
	      GTK_RBNODE_FLAG_SET (node, GTK_RBNODE_COLUMN_INVALID))
	    {
	      _gtk_tree_view_queue_draw_node (tree_view, tree, node, NULL);
	      if (validate_row (tree_view, tree, node, &iter, path))
		size_changed = TRUE;
	    }

	  if (tree_view->priv->scroll_to_use_align)
	    {
	      gint height = ROW_HEIGHT (tree_view, GTK_RBNODE_GET_HEIGHT (node));
	      area_above = (total_height - height) *
		tree_view->priv->scroll_to_row_align;
	      area_below = total_height - area_above - height;
	      area_above = MAX (area_above, 0);
	      area_below = MAX (area_below, 0);
	    }
	  else
	    {
	      /* two cases:
	       * 1) row not visible
	       * 2) row visible
	       */
	      gint dy;
	      gint height = ROW_HEIGHT (tree_view, GTK_RBNODE_GET_HEIGHT (node));

	      dy = _gtk_rbtree_node_find_offset (tree, node);

	      if (dy >= tree_view->priv->vadjustment->value &&
		  dy + height <= (tree_view->priv->vadjustment->value
		                  + tree_view->priv->vadjustment->page_size))
	        {
		  /* row visible: keep the row at the same position */
		  area_above = dy - tree_view->priv->vadjustment->value;
		  area_below = (tree_view->priv->vadjustment->value +
		                tree_view->priv->vadjustment->page_size)
		               - dy - height;
		}
	      else
	        {
		  /* row not visible */
		  if (dy >= 0
		      && dy + height <= tree_view->priv->vadjustment->page_size)
		    {
		      /* row at the beginning -- fixed */
		      area_above = dy;
		      area_below = tree_view->priv->vadjustment->page_size
				   - area_above - height;
		    }
		  else if (dy >= (tree_view->priv->vadjustment->upper -
			          tree_view->priv->vadjustment->page_size))
		    {
		      /* row at the end -- fixed */
		      area_above = dy - (tree_view->priv->vadjustment->upper -
			           tree_view->priv->vadjustment->page_size);
                      area_below = tree_view->priv->vadjustment->page_size -
                                   area_above - height;

                      if (area_below < 0)
                        {
			  area_above = tree_view->priv->vadjustment->page_size - height;
                          area_below = 0;
                        }
		    }
		  else
		    {
		      /* row somewhere in the middle, bring it to the top
		       * of the view
		       */
		      area_above = 0;
		      area_below = total_height - height;
		    }
		}
	    }
	}
      else
	/* the scroll to isn't valid; ignore it.
	 */
	{
	  if (tree_view->priv->scroll_to_path && !path)
	    {
	      gtk_tree_row_reference_free (tree_view->priv->scroll_to_path);
	      tree_view->priv->scroll_to_path = NULL;
	    }
	  if (path)
	    gtk_tree_path_free (path);
	  path = NULL;
	}      
    }

  /* We didn't have a scroll_to set, so we just handle things normally
   */
  if (path == NULL)
    {
      gint offset;

      offset = _gtk_rbtree_find_offset (tree_view->priv->tree,
					TREE_WINDOW_Y_TO_RBTREE_Y (tree_view, 0),
					&tree, &node);
      if (node == NULL)
	{
	  /* In this case, nothing has been validated */
	  path = gtk_tree_path_new_first ();
	  _gtk_tree_view_find_node (tree_view, path, &tree, &node);
	}
      else
	{
	  path = _gtk_tree_view_find_path (tree_view, tree, node);
	  total_height += offset;
	}

      gtk_tree_model_get_iter (tree_view->priv->model, &iter, path);

      if (GTK_RBNODE_FLAG_SET (node, GTK_RBNODE_INVALID) ||
	  GTK_RBNODE_FLAG_SET (node, GTK_RBNODE_COLUMN_INVALID))
	{
	  _gtk_tree_view_queue_draw_node (tree_view, tree, node, NULL);
	  if (validate_row (tree_view, tree, node, &iter, path))
	    size_changed = TRUE;
	}
      area_above = 0;
      area_below = total_height - ROW_HEIGHT (tree_view, GTK_RBNODE_GET_HEIGHT (node));
    }

  above_path = gtk_tree_path_copy (path);

  /* if we do not validate any row above the new top_row, we will make sure
   * that the row immediately above top_row has been validated. (if we do not
   * do this, _gtk_rbtree_find_offset will find the row above top_row, because
   * when invalidated that row's height will be zero. and this will mess up
   * scrolling).
   */
  if (area_above == 0)
    {
      GtkRBTree *tmptree;
      GtkRBNode *tmpnode;

      _gtk_tree_view_find_node (tree_view, above_path, &tmptree, &tmpnode);
      _gtk_rbtree_prev_full (tmptree, tmpnode, &tmptree, &tmpnode);

      if (tmpnode)
        {
	  GtkTreePath *tmppath;
	  GtkTreeIter tmpiter;

	  tmppath = _gtk_tree_view_find_path (tree_view, tmptree, tmpnode);
	  gtk_tree_model_get_iter (tree_view->priv->model, &tmpiter, tmppath);

	  if (GTK_RBNODE_FLAG_SET (tmpnode, GTK_RBNODE_INVALID) ||
	      GTK_RBNODE_FLAG_SET (tmpnode, GTK_RBNODE_COLUMN_INVALID))
	    {
	      _gtk_tree_view_queue_draw_node (tree_view, tmptree, tmpnode, NULL);
	      if (validate_row (tree_view, tmptree, tmpnode, &tmpiter, tmppath))
		size_changed = TRUE;
	    }

	  gtk_tree_path_free (tmppath);
	}
    }

  /* Now, we walk forwards and backwards, measuring rows. Unfortunately,
   * backwards is much slower then forward, as there is no iter_prev function.
   * We go forwards first in case we run out of tree.  Then we go backwards to
   * fill out the top.
   */
  while (node && area_below > 0)
    {
      if (node->children)
	{
	  GtkTreeIter parent = iter;
	  gboolean has_child;

	  tree = node->children;
	  node = tree->root;

          g_assert (node != tree->nil);

	  while (node->left != tree->nil)
	    node = node->left;
	  has_child = gtk_tree_model_iter_children (tree_view->priv->model,
						    &iter,
						    &parent);
	  TREE_VIEW_INTERNAL_ASSERT_VOID (has_child);
	  gtk_tree_path_down (path);
	}
      else
	{
	  gboolean done = FALSE;
	  do
	    {
	      node = _gtk_rbtree_next (tree, node);
	      if (node != NULL)
		{
		  gboolean has_next = gtk_tree_model_iter_next (tree_view->priv->model, &iter);
		  done = TRUE;
		  gtk_tree_path_next (path);

		  /* Sanity Check! */
		  TREE_VIEW_INTERNAL_ASSERT_VOID (has_next);
		}
	      else
		{
		  GtkTreeIter parent_iter = iter;
		  gboolean has_parent;

		  node = tree->parent_node;
		  tree = tree->parent_tree;
		  if (tree == NULL)
		    break;
		  has_parent = gtk_tree_model_iter_parent (tree_view->priv->model,
							   &iter,
							   &parent_iter);
		  gtk_tree_path_up (path);

		  /* Sanity check */
		  TREE_VIEW_INTERNAL_ASSERT_VOID (has_parent);
		}
	    }
	  while (!done);
	}

      if (!node)
        break;

      if (GTK_RBNODE_FLAG_SET (node, GTK_RBNODE_INVALID) ||
	  GTK_RBNODE_FLAG_SET (node, GTK_RBNODE_COLUMN_INVALID))
	{
	  _gtk_tree_view_queue_draw_node (tree_view, tree, node, NULL);
	  if (validate_row (tree_view, tree, node, &iter, path))
	      size_changed = TRUE;
	}

      area_below -= ROW_HEIGHT (tree_view, GTK_RBNODE_GET_HEIGHT (node));
    }
  gtk_tree_path_free (path);

  /* If we ran out of tree, and have extra area_below left, we need to add it
   * to area_above */
  if (area_below > 0)
    area_above += area_below;

  _gtk_tree_view_find_node (tree_view, above_path, &tree, &node);

  /* We walk backwards */
  while (area_above > 0)
    {
      _gtk_rbtree_prev_full (tree, node, &tree, &node);

      /* Always find the new path in the tree.  We cannot just assume
       * a gtk_tree_path_prev() is enough here, as there might be children
       * in between this node and the previous sibling node.  If this
       * appears to be a performance hotspot in profiles, we can look into
       * intrigate logic for keeping path, node and iter in sync like
       * we do for forward walks.  (Which will be hard because of the lacking
       * iter_prev).
       */

      if (node == NULL)
	break;

      gtk_tree_path_free (above_path);
      above_path = _gtk_tree_view_find_path (tree_view, tree, node);

      gtk_tree_model_get_iter (tree_view->priv->model, &iter, above_path);

      if (GTK_RBNODE_FLAG_SET (node, GTK_RBNODE_INVALID) ||
	  GTK_RBNODE_FLAG_SET (node, GTK_RBNODE_COLUMN_INVALID))
	{
	  _gtk_tree_view_queue_draw_node (tree_view, tree, node, NULL);
	  if (validate_row (tree_view, tree, node, &iter, above_path))
	    size_changed = TRUE;
	}
      area_above -= ROW_HEIGHT (tree_view, GTK_RBNODE_GET_HEIGHT (node));
    }

  /* if we scrolled to a path, we need to set the dy here,
   * and sync the top row accordingly
   */
  if (tree_view->priv->scroll_to_path)
    {
      gtk_tree_view_set_top_row (tree_view, above_path, -area_above);
      gtk_tree_view_top_row_to_dy (tree_view);

      need_redraw = TRUE;
    }
  else if (tree_view->priv->height <= tree_view->priv->vadjustment->page_size)
    {
      /* when we are not scrolling, we should never set dy to something
       * else than zero. we update top_row to be in sync with dy = 0.
       */
      gtk_adjustment_set_value (GTK_ADJUSTMENT (tree_view->priv->vadjustment), 0);
      gtk_tree_view_dy_to_top_row (tree_view);
    }
  else if (tree_view->priv->vadjustment->value + tree_view->priv->vadjustment->page_size > tree_view->priv->height)
    {
      gtk_adjustment_set_value (GTK_ADJUSTMENT (tree_view->priv->vadjustment), tree_view->priv->height - tree_view->priv->vadjustment->page_size);
      gtk_tree_view_dy_to_top_row (tree_view);
    }
  else
    gtk_tree_view_top_row_to_dy (tree_view);

  /* update width/height and queue a resize */
  if (size_changed)
    {
      GtkRequisition requisition;

      /* We temporarily guess a size, under the assumption that it will be the
       * same when we get our next size_allocate.  If we don't do this, we'll be
       * in an inconsistent state if we call top_row_to_dy. */

      gtk_widget_size_request (GTK_WIDGET (tree_view), &requisition);
      tree_view->priv->hadjustment->upper = MAX (tree_view->priv->hadjustment->upper, (gfloat)requisition.width);
      tree_view->priv->vadjustment->upper = MAX (tree_view->priv->vadjustment->upper, (gfloat)requisition.height);
      gtk_adjustment_changed (tree_view->priv->hadjustment);
      gtk_adjustment_changed (tree_view->priv->vadjustment);
      gtk_widget_queue_resize (GTK_WIDGET (tree_view));
    }

  if (tree_view->priv->scroll_to_path)
    {
      gtk_tree_row_reference_free (tree_view->priv->scroll_to_path);
      tree_view->priv->scroll_to_path = NULL;
    }

  if (above_path)
    gtk_tree_path_free (above_path);

  if (tree_view->priv->scroll_to_column)
    {
      tree_view->priv->scroll_to_column = NULL;
    }
  if (need_redraw)
    gtk_widget_queue_draw (GTK_WIDGET (tree_view));
}

static void
initialize_fixed_height_mode (GtkTreeView *tree_view)
{
  if (!tree_view->priv->tree)
    return;

  if (tree_view->priv->fixed_height < 0)
    {
      GtkTreeIter iter;
      GtkTreePath *path;

      GtkRBTree *tree = NULL;
      GtkRBNode *node = NULL;

      tree = tree_view->priv->tree;
      node = tree->root;

      path = _gtk_tree_view_find_path (tree_view, tree, node);
      gtk_tree_model_get_iter (tree_view->priv->model, &iter, path);

      validate_row (tree_view, tree, node, &iter, path);

      gtk_tree_path_free (path);

      tree_view->priv->fixed_height = ROW_HEIGHT (tree_view, GTK_RBNODE_GET_HEIGHT (node));
    }

   _gtk_rbtree_set_fixed_height (tree_view->priv->tree,
                                 tree_view->priv->fixed_height, TRUE);
}

/* Our strategy for finding nodes to validate is a little convoluted.  We find
 * the left-most uninvalidated node.  We then try walking right, validating
 * nodes.  Once we find a valid node, we repeat the previous process of finding
 * the first invalid node.
 */

static gboolean
do_validate_rows (GtkTreeView *tree_view, gboolean queue_resize)
{
  GtkRBTree *tree = NULL;
  GtkRBNode *node = NULL;
  gboolean validated_area = FALSE;
  gint retval = TRUE;
  GtkTreePath *path = NULL;
  GtkTreeIter iter;
  GTimer *timer;
  gint i = 0;

  gint prev_height = -1;
  gboolean fixed_height = TRUE;

  g_assert (tree_view);

  if (tree_view->priv->tree == NULL)
      return FALSE;

  if (tree_view->priv->fixed_height_mode)
    {
      if (tree_view->priv->fixed_height < 0)
        initialize_fixed_height_mode (tree_view);

      return FALSE;
    }

  timer = g_timer_new ();
  g_timer_start (timer);

  do
    {
      if (! GTK_RBNODE_FLAG_SET (tree_view->priv->tree->root, GTK_RBNODE_DESCENDANTS_INVALID))
	{
	  retval = FALSE;
	  goto done;
	}

      if (path != NULL)
	{
	  node = _gtk_rbtree_next (tree, node);
	  if (node != NULL)
	    {
	      TREE_VIEW_INTERNAL_ASSERT (gtk_tree_model_iter_next (tree_view->priv->model, &iter), FALSE);
	      gtk_tree_path_next (path);
	    }
	  else
	    {
	      gtk_tree_path_free (path);
	      path = NULL;
	    }
	}

      if (path == NULL)
	{
	  tree = tree_view->priv->tree;
	  node = tree_view->priv->tree->root;

	  g_assert (GTK_RBNODE_FLAG_SET (node, GTK_RBNODE_DESCENDANTS_INVALID));

	  do
	    {
	      if (node->left != tree->nil &&
		  GTK_RBNODE_FLAG_SET (node->left, GTK_RBNODE_DESCENDANTS_INVALID))
		{
		  node = node->left;
		}
	      else if (node->right != tree->nil &&
		       GTK_RBNODE_FLAG_SET (node->right, GTK_RBNODE_DESCENDANTS_INVALID))
		{
		  node = node->right;
		}
	      else if (GTK_RBNODE_FLAG_SET (node, GTK_RBNODE_INVALID) ||
		       GTK_RBNODE_FLAG_SET (node, GTK_RBNODE_COLUMN_INVALID))
		{
		  break;
		}
	      else if (node->children != NULL)
		{
		  tree = node->children;
		  node = tree->root;
		}
	      else
		/* RBTree corruption!  All bad */
		g_assert_not_reached ();
	    }
	  while (TRUE);
	  path = _gtk_tree_view_find_path (tree_view, tree, node);
	  gtk_tree_model_get_iter (tree_view->priv->model, &iter, path);
	}

      validated_area = validate_row (tree_view, tree, node, &iter, path) ||
                       validated_area;

      if (!tree_view->priv->fixed_height_check)
        {
	  gint height;

	  height = ROW_HEIGHT (tree_view, GTK_RBNODE_GET_HEIGHT (node));
	  if (prev_height < 0)
	    prev_height = height;
	  else if (prev_height != height)
	    fixed_height = FALSE;
	}

      i++;
    }
  while (g_timer_elapsed (timer, NULL) < GTK_TREE_VIEW_TIME_MS_PER_IDLE / 1000.);

  if (!tree_view->priv->fixed_height_check)
   {
     if (fixed_height)
       _gtk_rbtree_set_fixed_height (tree_view->priv->tree, prev_height, FALSE);

     tree_view->priv->fixed_height_check = 1;
   }
  
 done:
  if (validated_area)
    {
      GtkRequisition requisition;
      /* We temporarily guess a size, under the assumption that it will be the
       * same when we get our next size_allocate.  If we don't do this, we'll be
       * in an inconsistent state when we call top_row_to_dy. */

      gtk_widget_size_request (GTK_WIDGET (tree_view), &requisition);
      tree_view->priv->hadjustment->upper = MAX (tree_view->priv->hadjustment->upper, (gfloat)requisition.width);
      tree_view->priv->vadjustment->upper = MAX (tree_view->priv->vadjustment->upper, (gfloat)requisition.height);
      gtk_adjustment_changed (tree_view->priv->hadjustment);
      gtk_adjustment_changed (tree_view->priv->vadjustment);

      if (queue_resize)
        gtk_widget_queue_resize (GTK_WIDGET (tree_view));
    }

  if (path) gtk_tree_path_free (path);
  g_timer_destroy (timer);

  return retval;
}

static gboolean
validate_rows (GtkTreeView *tree_view)
{
  gboolean retval;
  
  retval = do_validate_rows (tree_view, TRUE);
  
  if (! retval && tree_view->priv->validate_rows_timer)
    {
      g_source_remove (tree_view->priv->validate_rows_timer);
      tree_view->priv->validate_rows_timer = 0;
    }

  return retval;
}

static gboolean
validate_rows_handler (GtkTreeView *tree_view)
{
  gboolean retval;

  retval = do_validate_rows (tree_view, TRUE);
  if (! retval && tree_view->priv->validate_rows_timer)
    {
      g_source_remove (tree_view->priv->validate_rows_timer);
      tree_view->priv->validate_rows_timer = 0;
    }

  return retval;
}

static gboolean
do_presize_handler (GtkTreeView *tree_view)
{
  if (tree_view->priv->mark_rows_col_dirty)
    {
      if (tree_view->priv->tree)
	_gtk_rbtree_column_invalid (tree_view->priv->tree);
      tree_view->priv->mark_rows_col_dirty = FALSE;
    }
  validate_visible_area (tree_view);
  tree_view->priv->presize_handler_timer = 0;

  if (tree_view->priv->fixed_height_mode)
    {
      GtkRequisition requisition;

      gtk_widget_size_request (GTK_WIDGET (tree_view), &requisition);

      tree_view->priv->hadjustment->upper = MAX (tree_view->priv->hadjustment->upper, (gfloat)requisition.width);
      tree_view->priv->vadjustment->upper = MAX (tree_view->priv->vadjustment->upper, (gfloat)requisition.height);
      gtk_adjustment_changed (tree_view->priv->hadjustment);
      gtk_adjustment_changed (tree_view->priv->vadjustment);
      gtk_widget_queue_resize (GTK_WIDGET (tree_view));
    }
		   
  return FALSE;
}

static gboolean
presize_handler_callback (gpointer data)
{
  do_presize_handler (GTK_TREE_VIEW (data));
		   
  return FALSE;
}

static void
install_presize_handler (GtkTreeView *tree_view)
{
  if (! GTK_WIDGET_REALIZED (tree_view))
    return;

  if (! tree_view->priv->presize_handler_timer)
    {
      tree_view->priv->presize_handler_timer =
	gdk_threads_add_idle_full (GTK_PRIORITY_RESIZE - 2, presize_handler_callback, tree_view, NULL);
    }
  if (! tree_view->priv->validate_rows_timer)
    {
      tree_view->priv->validate_rows_timer =
	gdk_threads_add_idle_full (GTK_TREE_VIEW_PRIORITY_VALIDATE, (GSourceFunc) validate_rows_handler, tree_view, NULL);
    }
}

static gboolean
scroll_sync_handler (GtkTreeView *tree_view)
{
  if (tree_view->priv->height <= tree_view->priv->vadjustment->page_size)
    gtk_adjustment_set_value (GTK_ADJUSTMENT (tree_view->priv->vadjustment), 0);
  else if (gtk_tree_row_reference_valid (tree_view->priv->top_row))
    gtk_tree_view_top_row_to_dy (tree_view);
  else
    gtk_tree_view_dy_to_top_row (tree_view);

  tree_view->priv->scroll_sync_timer = 0;

  return FALSE;
}

static void
install_scroll_sync_handler (GtkTreeView *tree_view)
{
  if (! GTK_WIDGET_REALIZED (tree_view))
    return;

  if (!tree_view->priv->scroll_sync_timer)
    {
      tree_view->priv->scroll_sync_timer =
	gdk_threads_add_idle_full (GTK_TREE_VIEW_PRIORITY_SCROLL_SYNC, (GSourceFunc) scroll_sync_handler, tree_view, NULL);
    }
}

static void
gtk_tree_view_set_top_row (GtkTreeView *tree_view,
			   GtkTreePath *path,
			   gint         offset)
{
  gtk_tree_row_reference_free (tree_view->priv->top_row);

  if (!path)
    {
      tree_view->priv->top_row = NULL;
      tree_view->priv->top_row_dy = 0;
    }
  else
    {
      tree_view->priv->top_row = gtk_tree_row_reference_new_proxy (G_OBJECT (tree_view), tree_view->priv->model, path);
      tree_view->priv->top_row_dy = offset;
    }
}

/* Always call this iff dy is in the visible range.  If the tree is empty, then
 * it's set to be NULL, and top_row_dy is 0;
 */
static void
gtk_tree_view_dy_to_top_row (GtkTreeView *tree_view)
{
  gint offset;
  GtkTreePath *path;
  GtkRBTree *tree;
  GtkRBNode *node;

  if (tree_view->priv->tree == NULL)
    {
      gtk_tree_view_set_top_row (tree_view, NULL, 0);
    }
  else
    {
      offset = _gtk_rbtree_find_offset (tree_view->priv->tree,
					tree_view->priv->dy,
					&tree, &node);

      if (tree == NULL)
        {
	  tree_view->priv->top_row = NULL;
	  tree_view->priv->top_row_dy = 0;
	}
      else
        {
	  path = _gtk_tree_view_find_path (tree_view, tree, node);
	  gtk_tree_view_set_top_row (tree_view, path, offset);
	  gtk_tree_path_free (path);
	}
    }
}

static void
gtk_tree_view_top_row_to_dy (GtkTreeView *tree_view)
{
  GtkTreePath *path;
  GtkRBTree *tree;
  GtkRBNode *node;
  int new_dy;

  /* Avoid recursive calls */
  if (tree_view->priv->in_top_row_to_dy)
    return;

  if (tree_view->priv->top_row)
    path = gtk_tree_row_reference_get_path (tree_view->priv->top_row);
  else
    path = NULL;

  if (!path)
    tree = NULL;
  else
    _gtk_tree_view_find_node (tree_view, path, &tree, &node);

  if (path)
    gtk_tree_path_free (path);

  if (tree == NULL)
    {
      /* keep dy and set new toprow */
      gtk_tree_row_reference_free (tree_view->priv->top_row);
      tree_view->priv->top_row = NULL;
      tree_view->priv->top_row_dy = 0;
      /* DO NOT install the idle handler */
      gtk_tree_view_dy_to_top_row (tree_view);
      return;
    }

  if (ROW_HEIGHT (tree_view, BACKGROUND_HEIGHT (node))
      < tree_view->priv->top_row_dy)
    {
      /* new top row -- do NOT install the idle handler */
      gtk_tree_view_dy_to_top_row (tree_view);
      return;
    }

  new_dy = _gtk_rbtree_node_find_offset (tree, node);
  new_dy += tree_view->priv->top_row_dy;

  if (new_dy + tree_view->priv->vadjustment->page_size > tree_view->priv->height)
    new_dy = tree_view->priv->height - tree_view->priv->vadjustment->page_size;

  new_dy = MAX (0, new_dy);

  tree_view->priv->in_top_row_to_dy = TRUE;
  gtk_adjustment_set_value (tree_view->priv->vadjustment, (gdouble)new_dy);
  tree_view->priv->in_top_row_to_dy = FALSE;
}


void
_gtk_tree_view_install_mark_rows_col_dirty (GtkTreeView *tree_view)
{
  tree_view->priv->mark_rows_col_dirty = TRUE;

  install_presize_handler (tree_view);
}

/*
 * This function works synchronously (due to the while (validate_rows...)
 * loop).
 *
 * There was a check for column_type != GTK_TREE_VIEW_COLUMN_AUTOSIZE
 * here. You now need to check that yourself.
 */
void
_gtk_tree_view_column_autosize (GtkTreeView *tree_view,
			        GtkTreeViewColumn *column)
{
  g_return_if_fail (GTK_IS_TREE_VIEW (tree_view));
  g_return_if_fail (GTK_IS_TREE_VIEW_COLUMN (column));

  _gtk_tree_view_column_cell_set_dirty (column, FALSE);

  do_presize_handler (tree_view);
  while (validate_rows (tree_view));

  gtk_widget_queue_resize (GTK_WIDGET (tree_view));
}

/* Drag-and-drop */

static void
set_source_row (GdkDragContext *context,
                GtkTreeModel   *model,
                GtkTreePath    *source_row)
{
  g_object_set_data_full (G_OBJECT (context),
                          I_("gtk-tree-view-source-row"),
                          source_row ? gtk_tree_row_reference_new (model, source_row) : NULL,
                          (GDestroyNotify) (source_row ? gtk_tree_row_reference_free : NULL));
}

static GtkTreePath*
get_source_row (GdkDragContext *context)
{
  GtkTreeRowReference *ref =
    g_object_get_data (G_OBJECT (context), "gtk-tree-view-source-row");

  if (ref)
    return gtk_tree_row_reference_get_path (ref);
  else
    return NULL;
}

typedef struct
{
  GtkTreeRowReference *dest_row;
  guint                path_down_mode   : 1;
  guint                empty_view_drop  : 1;
  guint                drop_append_mode : 1;
}
DestRow;

static void
dest_row_free (gpointer data)
{
  DestRow *dr = (DestRow *)data;

  gtk_tree_row_reference_free (dr->dest_row);
  g_slice_free (DestRow, dr);
}

static void
set_dest_row (GdkDragContext *context,
              GtkTreeModel   *model,
              GtkTreePath    *dest_row,
              gboolean        path_down_mode,
              gboolean        empty_view_drop,
              gboolean        drop_append_mode)
{
  DestRow *dr;

  if (!dest_row)
    {
      g_object_set_data_full (G_OBJECT (context), I_("gtk-tree-view-dest-row"),
                              NULL, NULL);
      return;
    }

  dr = g_slice_new (DestRow);

  dr->dest_row = gtk_tree_row_reference_new (model, dest_row);
  dr->path_down_mode = path_down_mode != FALSE;
  dr->empty_view_drop = empty_view_drop != FALSE;
  dr->drop_append_mode = drop_append_mode != FALSE;

  g_object_set_data_full (G_OBJECT (context), I_("gtk-tree-view-dest-row"),
                          dr, (GDestroyNotify) dest_row_free);
}

static GtkTreePath*
get_dest_row (GdkDragContext *context,
              gboolean       *path_down_mode)
{
  DestRow *dr =
    g_object_get_data (G_OBJECT (context), "gtk-tree-view-dest-row");

  if (dr)
    {
      GtkTreePath *path = NULL;

      if (path_down_mode)
        *path_down_mode = dr->path_down_mode;

      if (dr->dest_row)
        path = gtk_tree_row_reference_get_path (dr->dest_row);
      else if (dr->empty_view_drop)
        path = gtk_tree_path_new_from_indices (0, -1);
      else
        path = NULL;

      if (path && dr->drop_append_mode)
        gtk_tree_path_next (path);

      return path;
    }
  else
    return NULL;
}

/* Get/set whether drag_motion requested the drag data and
 * drag_data_received should thus not actually insert the data,
 * since the data doesn't result from a drop.
 */
static void
set_status_pending (GdkDragContext *context,
                    GdkDragAction   suggested_action)
{
  g_object_set_data (G_OBJECT (context),
                     I_("gtk-tree-view-status-pending"),
                     GINT_TO_POINTER (suggested_action));
}

static GdkDragAction
get_status_pending (GdkDragContext *context)
{
  return GPOINTER_TO_INT (g_object_get_data (G_OBJECT (context),
                                             "gtk-tree-view-status-pending"));
}

static TreeViewDragInfo*
get_info (GtkTreeView *tree_view)
{
  return g_object_get_data (G_OBJECT (tree_view), "gtk-tree-view-drag-info");
}

static void
destroy_info (TreeViewDragInfo *di)
{
  g_slice_free (TreeViewDragInfo, di);
}

static TreeViewDragInfo*
ensure_info (GtkTreeView *tree_view)
{
  TreeViewDragInfo *di;

  di = get_info (tree_view);

  if (di == NULL)
    {
      di = g_slice_new0 (TreeViewDragInfo);

      g_object_set_data_full (G_OBJECT (tree_view),
                              I_("gtk-tree-view-drag-info"),
                              di,
                              (GDestroyNotify) destroy_info);
    }

  return di;
}

static void
remove_info (GtkTreeView *tree_view)
{
  g_object_set_data (G_OBJECT (tree_view), I_("gtk-tree-view-drag-info"), NULL);
}

#if 0
static gint
drag_scan_timeout (gpointer data)
{
  GtkTreeView *tree_view;
  gint x, y;
  GdkModifierType state;
  GtkTreePath *path = NULL;
  GtkTreeViewColumn *column = NULL;
  GdkRectangle visible_rect;

  GDK_THREADS_ENTER ();

  tree_view = GTK_TREE_VIEW (data);

  gdk_window_get_pointer (tree_view->priv->bin_window,
                          &x, &y, &state);

  gtk_tree_view_get_visible_rect (tree_view, &visible_rect);

  /* See if we are near the edge. */
  if ((x - visible_rect.x) < SCROLL_EDGE_SIZE ||
      (visible_rect.x + visible_rect.width - x) < SCROLL_EDGE_SIZE ||
      (y - visible_rect.y) < SCROLL_EDGE_SIZE ||
      (visible_rect.y + visible_rect.height - y) < SCROLL_EDGE_SIZE)
    {
      gtk_tree_view_get_path_at_pos (tree_view,
                                     tree_view->priv->bin_window,
                                     x, y,
                                     &path,
                                     &column,
                                     NULL,
                                     NULL);

      if (path != NULL)
        {
          gtk_tree_view_scroll_to_cell (tree_view,
                                        path,
                                        column,
					TRUE,
                                        0.5, 0.5);

          gtk_tree_path_free (path);
        }
    }

  GDK_THREADS_LEAVE ();

  return TRUE;
}
#endif /* 0 */

static void
add_scroll_timeout (GtkTreeView *tree_view)
{
  if (tree_view->priv->scroll_timeout == 0)
    {
      tree_view->priv->scroll_timeout =
	gdk_threads_add_timeout (150, scroll_row_timeout, tree_view);
    }
}

static void
remove_scroll_timeout (GtkTreeView *tree_view)
{
  if (tree_view->priv->scroll_timeout != 0)
    {
      g_source_remove (tree_view->priv->scroll_timeout);
      tree_view->priv->scroll_timeout = 0;
    }
}

static gboolean
check_model_dnd (GtkTreeModel *model,
                 GType         required_iface,
                 const gchar  *signal)
{
  if (model == NULL || !G_TYPE_CHECK_INSTANCE_TYPE ((model), required_iface))
    {
      g_warning ("You must override the default '%s' handler "
                 "on GtkTreeView when using models that don't support "
                 "the %s interface and enabling drag-and-drop. The simplest way to do this "
                 "is to connect to '%s' and call "
                 "g_signal_stop_emission_by_name() in your signal handler to prevent "
                 "the default handler from running. Look at the source code "
                 "for the default handler in gtktreeview.c to get an idea what "
                 "your handler should do. (gtktreeview.c is in the GTK source "
                 "code.) If you're using GTK from a language other than C, "
                 "there may be a more natural way to override default handlers, e.g. via derivation.",
                 signal, g_type_name (required_iface), signal);
      return FALSE;
    }
  else
    return TRUE;
}

static void
remove_open_timeout (GtkTreeView *tree_view)
{
  if (tree_view->priv->open_dest_timeout != 0)
    {
      g_source_remove (tree_view->priv->open_dest_timeout);
      tree_view->priv->open_dest_timeout = 0;
    }
}


static gint
open_row_timeout (gpointer data)
{
  GtkTreeView *tree_view = data;
  GtkTreePath *dest_path = NULL;
  GtkTreeViewDropPosition pos;
  gboolean result = FALSE;

  gtk_tree_view_get_drag_dest_row (tree_view,
                                   &dest_path,
                                   &pos);

  if (dest_path &&
      (pos == GTK_TREE_VIEW_DROP_INTO_OR_AFTER ||
       pos == GTK_TREE_VIEW_DROP_INTO_OR_BEFORE))
    {
      gtk_tree_view_expand_row (tree_view, dest_path, FALSE);
      tree_view->priv->open_dest_timeout = 0;

      gtk_tree_path_free (dest_path);
    }
  else
    {
      if (dest_path)
        gtk_tree_path_free (dest_path);

      result = TRUE;
    }

  return result;
}

static gboolean
scroll_row_timeout (gpointer data)
{
  GtkTreeView *tree_view = data;

  gtk_tree_view_vertical_autoscroll (tree_view);

  if (tree_view->priv->rubber_band_status == RUBBER_BAND_ACTIVE)
    gtk_tree_view_update_rubber_band (tree_view);

  return TRUE;
}

/* Returns TRUE if event should not be propagated to parent widgets */
static gboolean
set_destination_row (GtkTreeView    *tree_view,
                     GdkDragContext *context,
                     /* coordinates relative to the widget */
                     gint            x,
                     gint            y,
                     GdkDragAction  *suggested_action,
                     GdkAtom        *target)
{
  GtkTreePath *path = NULL;
  GtkTreeViewDropPosition pos;
  GtkTreeViewDropPosition old_pos;
  TreeViewDragInfo *di;
  GtkWidget *widget;
  GtkTreePath *old_dest_path = NULL;
  gboolean can_drop = FALSE;

  *suggested_action = 0;
  *target = GDK_NONE;

  widget = GTK_WIDGET (tree_view);

  di = get_info (tree_view);

  if (di == NULL || y - TREE_VIEW_HEADER_HEIGHT (tree_view) < 0)
    {
      /* someone unset us as a drag dest, note that if
       * we return FALSE drag_leave isn't called
       */

      gtk_tree_view_set_drag_dest_row (tree_view,
                                       NULL,
                                       GTK_TREE_VIEW_DROP_BEFORE);

      remove_scroll_timeout (GTK_TREE_VIEW (widget));
      remove_open_timeout (GTK_TREE_VIEW (widget));

      return FALSE; /* no longer a drop site */
    }

  *target = gtk_drag_dest_find_target (widget, context,
                                       gtk_drag_dest_get_target_list (widget));
  if (*target == GDK_NONE)
    {
      return FALSE;
    }

  if (!gtk_tree_view_get_dest_row_at_pos (tree_view,
                                          x, y,
                                          &path,
                                          &pos))
    {
      gint n_children;
      GtkTreeModel *model;

      remove_open_timeout (tree_view);

      /* the row got dropped on empty space, let's setup a special case
       */

      if (path)
	gtk_tree_path_free (path);

      model = gtk_tree_view_get_model (tree_view);

      n_children = gtk_tree_model_iter_n_children (model, NULL);
      if (n_children)
        {
          pos = GTK_TREE_VIEW_DROP_AFTER;
          path = gtk_tree_path_new_from_indices (n_children - 1, -1);
        }
      else
        {
          pos = GTK_TREE_VIEW_DROP_BEFORE;
          path = gtk_tree_path_new_from_indices (0, -1);
        }

      can_drop = TRUE;

      goto out;
    }

  g_assert (path);

  /* If we left the current row's "open" zone, unset the timeout for
   * opening the row
   */
  gtk_tree_view_get_drag_dest_row (tree_view,
                                   &old_dest_path,
                                   &old_pos);

  if (old_dest_path &&
      (gtk_tree_path_compare (path, old_dest_path) != 0 ||
       !(pos == GTK_TREE_VIEW_DROP_INTO_OR_AFTER ||
         pos == GTK_TREE_VIEW_DROP_INTO_OR_BEFORE)))
    remove_open_timeout (tree_view);

  if (old_dest_path)
    gtk_tree_path_free (old_dest_path);

  if (TRUE /* FIXME if the location droppable predicate */)
    {
      can_drop = TRUE;
    }

out:
  if (can_drop)
    {
      GtkWidget *source_widget;

      *suggested_action = context->suggested_action;
      source_widget = gtk_drag_get_source_widget (context);

      if (source_widget == widget)
        {
          /* Default to MOVE, unless the user has
           * pressed ctrl or shift to affect available actions
           */
          if ((context->actions & GDK_ACTION_MOVE) != 0)
            *suggested_action = GDK_ACTION_MOVE;
        }

      gtk_tree_view_set_drag_dest_row (GTK_TREE_VIEW (widget),
                                       path, pos);
    }
  else
    {
      /* can't drop here */
      remove_open_timeout (tree_view);

      gtk_tree_view_set_drag_dest_row (GTK_TREE_VIEW (widget),
                                       NULL,
                                       GTK_TREE_VIEW_DROP_BEFORE);
    }

  if (path)
    gtk_tree_path_free (path);

  return TRUE;
}

static GtkTreePath*
get_logical_dest_row (GtkTreeView *tree_view,
                      gboolean    *path_down_mode,
                      gboolean    *drop_append_mode)
{
  /* adjust path to point to the row the drop goes in front of */
  GtkTreePath *path = NULL;
  GtkTreeViewDropPosition pos;

  g_return_val_if_fail (path_down_mode != NULL, NULL);
  g_return_val_if_fail (drop_append_mode != NULL, NULL);

  *path_down_mode = FALSE;
  *drop_append_mode = 0;

  gtk_tree_view_get_drag_dest_row (tree_view, &path, &pos);

  if (path == NULL)
    return NULL;

  if (pos == GTK_TREE_VIEW_DROP_BEFORE)
    ; /* do nothing */
  else if (pos == GTK_TREE_VIEW_DROP_INTO_OR_BEFORE ||
           pos == GTK_TREE_VIEW_DROP_INTO_OR_AFTER)
    *path_down_mode = TRUE;
  else
    {
      GtkTreeIter iter;
      GtkTreeModel *model = gtk_tree_view_get_model (tree_view);

      g_assert (pos == GTK_TREE_VIEW_DROP_AFTER);

      if (!gtk_tree_model_get_iter (model, &iter, path) ||
          !gtk_tree_model_iter_next (model, &iter))
        *drop_append_mode = 1;
      else
        {
          *drop_append_mode = 0;
          gtk_tree_path_next (path);
        }
    }

  return path;
}

static gboolean
gtk_tree_view_maybe_begin_dragging_row (GtkTreeView      *tree_view,
                                        GdkEventMotion   *event)
{
  GtkWidget *widget = GTK_WIDGET (tree_view);
  GdkDragContext *context;
  TreeViewDragInfo *di;
  GtkTreePath *path = NULL;
  gint button;
  gint cell_x, cell_y;
  GtkTreeModel *model;
  gboolean retval = FALSE;

  di = get_info (tree_view);

  if (di == NULL || !di->source_set)
    goto out;

  if (tree_view->priv->pressed_button < 0)
    goto out;

  if (!gtk_drag_check_threshold (widget,
                                 tree_view->priv->press_start_x,
                                 tree_view->priv->press_start_y,
                                 event->x, event->y))
    goto out;

  model = gtk_tree_view_get_model (tree_view);

  if (model == NULL)
    goto out;

  button = tree_view->priv->pressed_button;
  tree_view->priv->pressed_button = -1;

  gtk_tree_view_get_path_at_pos (tree_view,
                                 tree_view->priv->press_start_x,
                                 tree_view->priv->press_start_y,
                                 &path,
                                 NULL,
                                 &cell_x,
                                 &cell_y);

  if (path == NULL)
    goto out;

  if (!GTK_IS_TREE_DRAG_SOURCE (model) ||
      !gtk_tree_drag_source_row_draggable (GTK_TREE_DRAG_SOURCE (model),
					   path))
    goto out;

  if (!(GDK_BUTTON1_MASK << (button - 1) & di->start_button_mask))
    goto out;

  /* Now we can begin the drag */

  retval = TRUE;

  context = gtk_drag_begin (widget,
                            gtk_drag_source_get_target_list (widget),
                            di->source_actions,
                            button,
                            (GdkEvent*)event);

  set_source_row (context, model, path);

 out:
  if (path)
    gtk_tree_path_free (path);

  return retval;
}


static void
gtk_tree_view_drag_begin (GtkWidget      *widget,
                          GdkDragContext *context)
{
  GtkTreeView *tree_view;
  GtkTreePath *path = NULL;
  gint cell_x, cell_y;
  GdkPixmap *row_pix;
  TreeViewDragInfo *di;

  tree_view = GTK_TREE_VIEW (widget);

  /* if the user uses a custom DND source impl, we don't set the icon here */
  di = get_info (tree_view);

  if (di == NULL || !di->source_set)
    return;

  gtk_tree_view_get_path_at_pos (tree_view,
                                 tree_view->priv->press_start_x,
                                 tree_view->priv->press_start_y,
                                 &path,
                                 NULL,
                                 &cell_x,
                                 &cell_y);

  g_return_if_fail (path != NULL);

  row_pix = gtk_tree_view_create_row_drag_icon (tree_view,
                                                path);

  gtk_drag_set_icon_pixmap (context,
                            gdk_drawable_get_colormap (row_pix),
                            row_pix,
                            NULL,
                            /* the + 1 is for the black border in the icon */
                            tree_view->priv->press_start_x + 1,
                            cell_y + 1);

  g_object_unref (row_pix);
  gtk_tree_path_free (path);
}

static void
gtk_tree_view_drag_end (GtkWidget      *widget,
                        GdkDragContext *context)
{
  /* do nothing */
}

/* Default signal implementations for the drag signals */
static void
gtk_tree_view_drag_data_get (GtkWidget        *widget,
                             GdkDragContext   *context,
                             GtkSelectionData *selection_data,
                             guint             info,
                             guint             time)
{
  GtkTreeView *tree_view;
  GtkTreeModel *model;
  TreeViewDragInfo *di;
  GtkTreePath *source_row;

  tree_view = GTK_TREE_VIEW (widget);

  model = gtk_tree_view_get_model (tree_view);

  if (model == NULL)
    return;

  di = get_info (GTK_TREE_VIEW (widget));

  if (di == NULL)
    return;

  source_row = get_source_row (context);

  if (source_row == NULL)
    return;

  /* We can implement the GTK_TREE_MODEL_ROW target generically for
   * any model; for DragSource models there are some other targets
   * we also support.
   */

  if (GTK_IS_TREE_DRAG_SOURCE (model) &&
      gtk_tree_drag_source_drag_data_get (GTK_TREE_DRAG_SOURCE (model),
                                          source_row,
                                          selection_data))
    goto done;

  /* If drag_data_get does nothing, try providing row data. */
  if (selection_data->target == gdk_atom_intern_static_string ("GTK_TREE_MODEL_ROW"))
    {
      gtk_tree_set_row_drag_data (selection_data,
				  model,
				  source_row);
    }

 done:
  gtk_tree_path_free (source_row);
}


static void
gtk_tree_view_drag_data_delete (GtkWidget      *widget,
                                GdkDragContext *context)
{
  TreeViewDragInfo *di;
  GtkTreeModel *model;
  GtkTreeView *tree_view;
  GtkTreePath *source_row;

  tree_view = GTK_TREE_VIEW (widget);
  model = gtk_tree_view_get_model (tree_view);

  if (!check_model_dnd (model, GTK_TYPE_TREE_DRAG_SOURCE, "drag_data_delete"))
    return;

  di = get_info (tree_view);

  if (di == NULL)
    return;

  source_row = get_source_row (context);

  if (source_row == NULL)
    return;

  gtk_tree_drag_source_drag_data_delete (GTK_TREE_DRAG_SOURCE (model),
                                         source_row);

  gtk_tree_path_free (source_row);

  set_source_row (context, NULL, NULL);
}

static void
gtk_tree_view_drag_leave (GtkWidget      *widget,
                          GdkDragContext *context,
                          guint             time)
{
  /* unset any highlight row */
  gtk_tree_view_set_drag_dest_row (GTK_TREE_VIEW (widget),
                                   NULL,
                                   GTK_TREE_VIEW_DROP_BEFORE);

  remove_scroll_timeout (GTK_TREE_VIEW (widget));
  remove_open_timeout (GTK_TREE_VIEW (widget));
}


static gboolean
gtk_tree_view_drag_motion (GtkWidget        *widget,
                           GdkDragContext   *context,
			   /* coordinates relative to the widget */
                           gint              x,
                           gint              y,
                           guint             time)
{
  gboolean empty;
  GtkTreePath *path = NULL;
  GtkTreeViewDropPosition pos;
  GtkTreeView *tree_view;
  GdkDragAction suggested_action = 0;
  GdkAtom target;

  tree_view = GTK_TREE_VIEW (widget);

  if (!set_destination_row (tree_view, context, x, y, &suggested_action, &target))
    return FALSE;

  gtk_tree_view_get_drag_dest_row (tree_view, &path, &pos);

  /* we only know this *after* set_desination_row */
  empty = tree_view->priv->empty_view_drop;

  if (path == NULL && !empty)
    {
      /* Can't drop here. */
      gdk_drag_status (context, 0, time);
    }
  else
    {
      if (tree_view->priv->open_dest_timeout == 0 &&
          (pos == GTK_TREE_VIEW_DROP_INTO_OR_AFTER ||
           pos == GTK_TREE_VIEW_DROP_INTO_OR_BEFORE))
        {
          tree_view->priv->open_dest_timeout =
            gdk_threads_add_timeout (AUTO_EXPAND_TIMEOUT, open_row_timeout, tree_view);
        }
      else
        {
	  add_scroll_timeout (tree_view);
	}

      if (target == gdk_atom_intern_static_string ("GTK_TREE_MODEL_ROW"))
        {
          /* Request data so we can use the source row when
           * determining whether to accept the drop
           */
          set_status_pending (context, suggested_action);
          gtk_drag_get_data (widget, context, target, time);
        }
      else
        {
          set_status_pending (context, 0);
          gdk_drag_status (context, suggested_action, time);
        }
    }

  if (path)
    gtk_tree_path_free (path);

  return TRUE;
}


static gboolean
gtk_tree_view_drag_drop (GtkWidget        *widget,
                         GdkDragContext   *context,
			 /* coordinates relative to the widget */
                         gint              x,
                         gint              y,
                         guint             time)
{
  GtkTreeView *tree_view;
  GtkTreePath *path;
  GdkDragAction suggested_action = 0;
  GdkAtom target = GDK_NONE;
  TreeViewDragInfo *di;
  GtkTreeModel *model;
  gboolean path_down_mode;
  gboolean drop_append_mode;

  tree_view = GTK_TREE_VIEW (widget);

  model = gtk_tree_view_get_model (tree_view);

  remove_scroll_timeout (GTK_TREE_VIEW (widget));
  remove_open_timeout (GTK_TREE_VIEW (widget));

  di = get_info (tree_view);

  if (di == NULL)
    return FALSE;

  if (!check_model_dnd (model, GTK_TYPE_TREE_DRAG_DEST, "drag_drop"))
    return FALSE;

  if (!set_destination_row (tree_view, context, x, y, &suggested_action, &target))
    return FALSE;

  path = get_logical_dest_row (tree_view, &path_down_mode, &drop_append_mode);

  if (target != GDK_NONE && path != NULL)
    {
      /* in case a motion had requested drag data, change things so we
       * treat drag data receives as a drop.
       */
      set_status_pending (context, 0);
      set_dest_row (context, model, path,
                    path_down_mode, tree_view->priv->empty_view_drop,
                    drop_append_mode);
    }

  if (path)
    gtk_tree_path_free (path);

  /* Unset this thing */
  gtk_tree_view_set_drag_dest_row (GTK_TREE_VIEW (widget),
                                   NULL,
                                   GTK_TREE_VIEW_DROP_BEFORE);

  if (target != GDK_NONE)
    {
      gtk_drag_get_data (widget, context, target, time);
      return TRUE;
    }
  else
    return FALSE;
}

static void
gtk_tree_view_drag_data_received (GtkWidget        *widget,
                                  GdkDragContext   *context,
				  /* coordinates relative to the widget */
                                  gint              x,
                                  gint              y,
                                  GtkSelectionData *selection_data,
                                  guint             info,
                                  guint             time)
{
  GtkTreePath *path;
  TreeViewDragInfo *di;
  gboolean accepted = FALSE;
  GtkTreeModel *model;
  GtkTreeView *tree_view;
  GtkTreePath *dest_row;
  GdkDragAction suggested_action;
  gboolean path_down_mode;
  gboolean drop_append_mode;

  tree_view = GTK_TREE_VIEW (widget);

  model = gtk_tree_view_get_model (tree_view);

  if (!check_model_dnd (model, GTK_TYPE_TREE_DRAG_DEST, "drag_data_received"))
    return;

  di = get_info (tree_view);

  if (di == NULL)
    return;

  suggested_action = get_status_pending (context);

  if (suggested_action)
    {
      /* We are getting this data due to a request in drag_motion,
       * rather than due to a request in drag_drop, so we are just
       * supposed to call drag_status, not actually paste in the
       * data.
       */
      path = get_logical_dest_row (tree_view, &path_down_mode,
                                   &drop_append_mode);

      if (path == NULL)
        suggested_action = 0;
      else if (path_down_mode)
        gtk_tree_path_down (path);

      if (suggested_action)
        {
	  if (!gtk_tree_drag_dest_row_drop_possible (GTK_TREE_DRAG_DEST (model),
						     path,
						     selection_data))
            {
              if (path_down_mode)
                {
                  path_down_mode = FALSE;
                  gtk_tree_path_up (path);

                  if (!gtk_tree_drag_dest_row_drop_possible (GTK_TREE_DRAG_DEST (model),
                                                             path,
                                                             selection_data))
                    suggested_action = 0;
                }
              else
	        suggested_action = 0;
            }
        }

      gdk_drag_status (context, suggested_action, time);

      if (path)
        gtk_tree_path_free (path);

      /* If you can't drop, remove user drop indicator until the next motion */
      if (suggested_action == 0)
        gtk_tree_view_set_drag_dest_row (GTK_TREE_VIEW (widget),
                                         NULL,
                                         GTK_TREE_VIEW_DROP_BEFORE);

      return;
    }

  dest_row = get_dest_row (context, &path_down_mode);

  if (dest_row == NULL)
    return;

  if (selection_data->length >= 0)
    {
      if (path_down_mode)
        {
          gtk_tree_path_down (dest_row);
          if (!gtk_tree_drag_dest_row_drop_possible (GTK_TREE_DRAG_DEST (model),
                                                     dest_row, selection_data))
            gtk_tree_path_up (dest_row);
        }
    }

  if (selection_data->length >= 0)
    {
      if (gtk_tree_drag_dest_drag_data_received (GTK_TREE_DRAG_DEST (model),
                                                 dest_row,
                                                 selection_data))
        accepted = TRUE;
    }

  gtk_drag_finish (context,
                   accepted,
                   (context->action == GDK_ACTION_MOVE),
                   time);

  if (gtk_tree_path_get_depth (dest_row) == 1
      && gtk_tree_path_get_indices (dest_row)[0] == 0)
    {
      /* special special case drag to "0", scroll to first item */
      if (!tree_view->priv->scroll_to_path)
        gtk_tree_view_scroll_to_cell (tree_view, dest_row, NULL, FALSE, 0.0, 0.0);
    }

  gtk_tree_path_free (dest_row);

  /* drop dest_row */
  set_dest_row (context, NULL, NULL, FALSE, FALSE, FALSE);
}



/* GtkContainer Methods
 */


static void
gtk_tree_view_remove (GtkContainer *container,
		      GtkWidget    *widget)
{
  GtkTreeView *tree_view = GTK_TREE_VIEW (container);
  GtkTreeViewChild *child = NULL;
  GList *tmp_list;

  tmp_list = tree_view->priv->children;
  while (tmp_list)
    {
      child = tmp_list->data;
      if (child->widget == widget)
	{
	  gtk_widget_unparent (widget);

	  tree_view->priv->children = g_list_remove_link (tree_view->priv->children, tmp_list);
	  g_list_free_1 (tmp_list);
	  g_slice_free (GtkTreeViewChild, child);
	  return;
	}

      tmp_list = tmp_list->next;
    }

  tmp_list = tree_view->priv->columns;

  while (tmp_list)
    {
      GtkTreeViewColumn *column;
      column = tmp_list->data;
      if (column->button == widget)
	{
	  gtk_widget_unparent (widget);
	  return;
	}
      tmp_list = tmp_list->next;
    }
}

static void
gtk_tree_view_forall (GtkContainer *container,
		      gboolean      include_internals,
		      GtkCallback   callback,
		      gpointer      callback_data)
{
  GtkTreeView *tree_view = GTK_TREE_VIEW (container);
  GtkTreeViewChild *child = NULL;
  GtkTreeViewColumn *column;
  GList *tmp_list;

  tmp_list = tree_view->priv->children;
  while (tmp_list)
    {
      child = tmp_list->data;
      tmp_list = tmp_list->next;

      (* callback) (child->widget, callback_data);
    }
  if (include_internals == FALSE)
    return;

  for (tmp_list = tree_view->priv->columns; tmp_list; tmp_list = tmp_list->next)
    {
      column = tmp_list->data;

      if (column->button)
	(* callback) (column->button, callback_data);
    }
}

/* Returns TRUE if the treeview contains no "special" (editable or activatable)
 * cells. If so we draw one big row-spanning focus rectangle.
 */
static gboolean
gtk_tree_view_has_special_cell (GtkTreeView *tree_view)
{
  GList *list;

  for (list = tree_view->priv->columns; list; list = list->next)
    {
      if (!((GtkTreeViewColumn *)list->data)->visible)
	continue;
      if (_gtk_tree_view_column_count_special_cells (list->data))
	return TRUE;
    }

  return FALSE;
}

static void
column_sizing_notify (GObject    *object,
                      GParamSpec *pspec,
                      gpointer    data)
{
  GtkTreeViewColumn *c = GTK_TREE_VIEW_COLUMN (object);

  if (gtk_tree_view_column_get_sizing (c) != GTK_TREE_VIEW_COLUMN_FIXED)
    /* disable fixed height mode */
    g_object_set (data, "fixed-height-mode", FALSE, NULL);
}

/**
 * gtk_tree_view_set_fixed_height_mode:
 * @tree_view: a #GtkTreeView 
 * @enable: %TRUE to enable fixed height mode
 * 
 * Enables or disables the fixed height mode of @tree_view. 
 * Fixed height mode speeds up #GtkTreeView by assuming that all 
 * rows have the same height. 
 * Only enable this option if all rows are the same height and all
 * columns are of type %GTK_TREE_VIEW_COLUMN_FIXED.
 *
 * Since: 2.6 
 **/
void
gtk_tree_view_set_fixed_height_mode (GtkTreeView *tree_view,
                                     gboolean     enable)
{
  GList *l;
  
  enable = enable != FALSE;

  if (enable == tree_view->priv->fixed_height_mode)
    return;

  if (!enable)
    {
      tree_view->priv->fixed_height_mode = 0;
      tree_view->priv->fixed_height = -1;

      /* force a revalidation */
      install_presize_handler (tree_view);
    }
  else 
    {
      /* make sure all columns are of type FIXED */
      for (l = tree_view->priv->columns; l; l = l->next)
	{
	  GtkTreeViewColumn *c = l->data;
	  
	  g_return_if_fail (gtk_tree_view_column_get_sizing (c) == GTK_TREE_VIEW_COLUMN_FIXED);
	}
      
      /* yes, we really have to do this is in a separate loop */
      for (l = tree_view->priv->columns; l; l = l->next)
	g_signal_connect (l->data, "notify::sizing",
			  G_CALLBACK (column_sizing_notify), tree_view);
      
      tree_view->priv->fixed_height_mode = 1;
      tree_view->priv->fixed_height = -1;
      
      if (tree_view->priv->tree)
	initialize_fixed_height_mode (tree_view);
    }

  g_object_notify (G_OBJECT (tree_view), "fixed-height-mode");
}

/**
 * gtk_tree_view_get_fixed_height_mode:
 * @tree_view: a #GtkTreeView
 * 
 * Returns whether fixed height mode is turned on for @tree_view.
 * 
 * Return value: %TRUE if @tree_view is in fixed height mode
 * 
 * Since: 2.6
 **/
gboolean
gtk_tree_view_get_fixed_height_mode (GtkTreeView *tree_view)
{
  return tree_view->priv->fixed_height_mode;
}

/* Returns TRUE if the focus is within the headers, after the focus operation is
 * done
 */
static gboolean
gtk_tree_view_header_focus (GtkTreeView      *tree_view,
			    GtkDirectionType  dir,
			    gboolean          clamp_column_visible)
{
  GtkWidget *focus_child;

  GList *last_column, *first_column;
  GList *tmp_list;
  gboolean rtl;

  if (! GTK_TREE_VIEW_FLAG_SET (tree_view, GTK_TREE_VIEW_HEADERS_VISIBLE))
    return FALSE;

  focus_child = GTK_CONTAINER (tree_view)->focus_child;

  first_column = tree_view->priv->columns;
  while (first_column)
    {
      if (GTK_WIDGET_CAN_FOCUS (GTK_TREE_VIEW_COLUMN (first_column->data)->button) &&
	  GTK_TREE_VIEW_COLUMN (first_column->data)->visible &&
	  (GTK_TREE_VIEW_COLUMN (first_column->data)->clickable ||
	   GTK_TREE_VIEW_COLUMN (first_column->data)->reorderable))
	break;
      first_column = first_column->next;
    }

  /* No headers are visible, or are focusable.  We can't focus in or out.
   */
  if (first_column == NULL)
    return FALSE;

  last_column = g_list_last (tree_view->priv->columns);
  while (last_column)
    {
      if (GTK_WIDGET_CAN_FOCUS (GTK_TREE_VIEW_COLUMN (last_column->data)->button) &&
	  GTK_TREE_VIEW_COLUMN (last_column->data)->visible &&
	  (GTK_TREE_VIEW_COLUMN (last_column->data)->clickable ||
	   GTK_TREE_VIEW_COLUMN (last_column->data)->reorderable))
	break;
      last_column = last_column->prev;
    }


  rtl = (gtk_widget_get_direction (GTK_WIDGET (tree_view)) == GTK_TEXT_DIR_RTL);

  switch (dir)
    {
    case GTK_DIR_TAB_BACKWARD:
    case GTK_DIR_TAB_FORWARD:
    case GTK_DIR_UP:
    case GTK_DIR_DOWN:
      if (focus_child == NULL)
	{
	  if (tree_view->priv->focus_column != NULL && GTK_WIDGET_CAN_FOCUS (tree_view->priv->focus_column->button))
	    focus_child = tree_view->priv->focus_column->button;
	  else
	    focus_child = GTK_TREE_VIEW_COLUMN (first_column->data)->button;
	  gtk_widget_grab_focus (focus_child);
	  break;
	}
      return FALSE;

    case GTK_DIR_LEFT:
    case GTK_DIR_RIGHT:
      if (focus_child == NULL)
	{
	  if (tree_view->priv->focus_column != NULL)
	    focus_child = tree_view->priv->focus_column->button;
	  else if (dir == GTK_DIR_LEFT)
	    focus_child = GTK_TREE_VIEW_COLUMN (last_column->data)->button;
	  else
	    focus_child = GTK_TREE_VIEW_COLUMN (first_column->data)->button;
	  gtk_widget_grab_focus (focus_child);
	  break;
	}

      if (gtk_widget_child_focus (focus_child, dir))
	{
	  /* The focus moves inside the button. */
	  /* This is probably a great example of bad UI */
	  break;
	}

      /* We need to move the focus among the row of buttons. */
      for (tmp_list = tree_view->priv->columns; tmp_list; tmp_list = tmp_list->next)
	if (GTK_TREE_VIEW_COLUMN (tmp_list->data)->button == focus_child)
	  break;

      if ((tmp_list == first_column && dir == (rtl ? GTK_DIR_RIGHT : GTK_DIR_LEFT))
	  || (tmp_list == last_column && dir == (rtl ? GTK_DIR_LEFT : GTK_DIR_RIGHT)))
        {
	  gtk_widget_error_bell (GTK_WIDGET (tree_view));
	  break;
	}

      while (tmp_list)
	{
	  GtkTreeViewColumn *column;

	  if (dir == (rtl ? GTK_DIR_LEFT : GTK_DIR_RIGHT))
	    tmp_list = tmp_list->next;
	  else
	    tmp_list = tmp_list->prev;

	  if (tmp_list == NULL)
	    {
	      g_warning ("Internal button not found");
	      break;
	    }
	  column = tmp_list->data;
	  if (column->button &&
	      column->visible &&
	      GTK_WIDGET_CAN_FOCUS (column->button))
	    {
	      focus_child = column->button;
	      gtk_widget_grab_focus (column->button);
	      break;
	    }
	}
      break;
    default:
      g_assert_not_reached ();
      break;
    }

  /* if focus child is non-null, we assume it's been set to the current focus child
   */
  if (focus_child)
    {
      for (tmp_list = tree_view->priv->columns; tmp_list; tmp_list = tmp_list->next)
	if (GTK_TREE_VIEW_COLUMN (tmp_list->data)->button == focus_child)
	  {
	    tree_view->priv->focus_column = GTK_TREE_VIEW_COLUMN (tmp_list->data);
	    break;
	  }

      if (clamp_column_visible)
        {
	  gtk_tree_view_clamp_column_visible (tree_view,
					      tree_view->priv->focus_column,
					      FALSE);
	}
    }

  return (focus_child != NULL);
}

/* This function returns in 'path' the first focusable path, if the given path
 * is already focusable, it's the returned one.
 */
static gboolean
search_first_focusable_path (GtkTreeView  *tree_view,
			     GtkTreePath **path,
			     gboolean      search_forward,
			     GtkRBTree   **new_tree,
			     GtkRBNode   **new_node)
{
  GtkRBTree *tree = NULL;
  GtkRBNode *node = NULL;

  if (!path || !*path)
    return FALSE;

  _gtk_tree_view_find_node (tree_view, *path, &tree, &node);

  if (!tree || !node)
    return FALSE;

  while (node && row_is_separator (tree_view, NULL, *path))
    {
      if (search_forward)
	_gtk_rbtree_next_full (tree, node, &tree, &node);
      else
	_gtk_rbtree_prev_full (tree, node, &tree, &node);

      if (*path)
	gtk_tree_path_free (*path);

      if (node)
	*path = _gtk_tree_view_find_path (tree_view, tree, node);
      else
	*path = NULL;
    }

  if (new_tree)
    *new_tree = tree;

  if (new_node)
    *new_node = node;

  return (*path != NULL);
}

static gint
gtk_tree_view_focus (GtkWidget        *widget,
		     GtkDirectionType  direction)
{
  GtkTreeView *tree_view = GTK_TREE_VIEW (widget);
  GtkContainer *container = GTK_CONTAINER (widget);
  GtkWidget *focus_child;

  if (!GTK_WIDGET_IS_SENSITIVE (container) || !GTK_WIDGET_CAN_FOCUS (widget))
    return FALSE;

  focus_child = container->focus_child;

  gtk_tree_view_stop_editing (GTK_TREE_VIEW (widget), FALSE);
  /* Case 1.  Headers currently have focus. */
  if (focus_child)
    {
      switch (direction)
	{
	case GTK_DIR_LEFT:
	case GTK_DIR_RIGHT:
	  gtk_tree_view_header_focus (tree_view, direction, TRUE);
	  return TRUE;
	case GTK_DIR_TAB_BACKWARD:
	case GTK_DIR_UP:
	  return FALSE;
	case GTK_DIR_TAB_FORWARD:
	case GTK_DIR_DOWN:
	  gtk_widget_grab_focus (widget);
	  return TRUE;
	default:
	  g_assert_not_reached ();
	  return FALSE;
	}
    }

  /* Case 2. We don't have focus at all. */
  if (!GTK_WIDGET_HAS_FOCUS (container))
    {
      if (!gtk_tree_view_header_focus (tree_view, direction, FALSE))
	gtk_widget_grab_focus (widget);
      return TRUE;
    }

  /* Case 3. We have focus already. */
  if (direction == GTK_DIR_TAB_BACKWARD)
    return (gtk_tree_view_header_focus (tree_view, direction, FALSE));
  else if (direction == GTK_DIR_TAB_FORWARD)
    return FALSE;

  /* Other directions caught by the keybindings */
  gtk_widget_grab_focus (widget);
  return TRUE;
}

static void
gtk_tree_view_grab_focus (GtkWidget *widget)
{
  GTK_WIDGET_CLASS (gtk_tree_view_parent_class)->grab_focus (widget);

  gtk_tree_view_focus_to_cursor (GTK_TREE_VIEW (widget));
}

static void
gtk_tree_view_style_set (GtkWidget *widget,
			 GtkStyle *previous_style)
{
  GtkTreeView *tree_view = GTK_TREE_VIEW (widget);
  GList *list;
  GtkTreeViewColumn *column;

  if (GTK_WIDGET_REALIZED (widget))
    {
      gdk_window_set_back_pixmap (widget->window, NULL, FALSE);
      gdk_window_set_background (tree_view->priv->bin_window, &widget->style->base[widget->state]);
      gtk_style_set_background (widget->style, tree_view->priv->header_window, GTK_STATE_NORMAL);

      gtk_tree_view_set_grid_lines (tree_view, tree_view->priv->grid_lines);
      gtk_tree_view_set_enable_tree_lines (tree_view, tree_view->priv->tree_lines_enabled);
    }

  gtk_widget_style_get (widget,
			"expander-size", &tree_view->priv->expander_size,
			NULL);
  tree_view->priv->expander_size += EXPANDER_EXTRA_PADDING;

  for (list = tree_view->priv->columns; list; list = list->next)
    {
      column = list->data;
      _gtk_tree_view_column_cell_set_dirty (column, TRUE);
    }

  tree_view->priv->fixed_height = -1;
  _gtk_rbtree_mark_invalid (tree_view->priv->tree);

  gtk_widget_queue_resize (widget);
}


static void
gtk_tree_view_set_focus_child (GtkContainer *container,
			       GtkWidget    *child)
{
  GtkTreeView *tree_view = GTK_TREE_VIEW (container);
  GList *list;

  for (list = tree_view->priv->columns; list; list = list->next)
    {
      if (GTK_TREE_VIEW_COLUMN (list->data)->button == child)
	{
	  tree_view->priv->focus_column = GTK_TREE_VIEW_COLUMN (list->data);
	  break;
	}
    }

  GTK_CONTAINER_CLASS (gtk_tree_view_parent_class)->set_focus_child (container, child);
}

static void
gtk_tree_view_set_adjustments (GtkTreeView   *tree_view,
			       GtkAdjustment *hadj,
			       GtkAdjustment *vadj)
{
  gboolean need_adjust = FALSE;

  g_return_if_fail (GTK_IS_TREE_VIEW (tree_view));

  if (hadj)
    g_return_if_fail (GTK_IS_ADJUSTMENT (hadj));
  else
    hadj = GTK_ADJUSTMENT (gtk_adjustment_new (0.0, 0.0, 0.0, 0.0, 0.0, 0.0));
  if (vadj)
    g_return_if_fail (GTK_IS_ADJUSTMENT (vadj));
  else
    vadj = GTK_ADJUSTMENT (gtk_adjustment_new (0.0, 0.0, 0.0, 0.0, 0.0, 0.0));

  if (tree_view->priv->hadjustment && (tree_view->priv->hadjustment != hadj))
    {
      g_signal_handlers_disconnect_by_func (tree_view->priv->hadjustment,
					    gtk_tree_view_adjustment_changed,
					    tree_view);
      g_object_unref (tree_view->priv->hadjustment);
    }

  if (tree_view->priv->vadjustment && (tree_view->priv->vadjustment != vadj))
    {
      g_signal_handlers_disconnect_by_func (tree_view->priv->vadjustment,
					    gtk_tree_view_adjustment_changed,
					    tree_view);
      g_object_unref (tree_view->priv->vadjustment);
    }

  if (tree_view->priv->hadjustment != hadj)
    {
      tree_view->priv->hadjustment = hadj;
      g_object_ref_sink (tree_view->priv->hadjustment);

      g_signal_connect (tree_view->priv->hadjustment, "value-changed",
			G_CALLBACK (gtk_tree_view_adjustment_changed),
			tree_view);
      need_adjust = TRUE;
    }

  if (tree_view->priv->vadjustment != vadj)
    {
      tree_view->priv->vadjustment = vadj;
      g_object_ref_sink (tree_view->priv->vadjustment);

      g_signal_connect (tree_view->priv->vadjustment, "value-changed",
			G_CALLBACK (gtk_tree_view_adjustment_changed),
			tree_view);
      need_adjust = TRUE;
    }

  if (need_adjust)
    gtk_tree_view_adjustment_changed (NULL, tree_view);
}


static gboolean
gtk_tree_view_real_move_cursor (GtkTreeView       *tree_view,
				GtkMovementStep    step,
				gint               count)
{
  GdkModifierType state;

  g_return_val_if_fail (GTK_IS_TREE_VIEW (tree_view), FALSE);
  g_return_val_if_fail (step == GTK_MOVEMENT_LOGICAL_POSITIONS ||
			step == GTK_MOVEMENT_VISUAL_POSITIONS ||
			step == GTK_MOVEMENT_DISPLAY_LINES ||
			step == GTK_MOVEMENT_PAGES ||
			step == GTK_MOVEMENT_BUFFER_ENDS, FALSE);

  if (tree_view->priv->tree == NULL)
    return FALSE;
  if (!GTK_WIDGET_HAS_FOCUS (GTK_WIDGET (tree_view)))
    return FALSE;

  gtk_tree_view_stop_editing (tree_view, FALSE);
  GTK_TREE_VIEW_SET_FLAG (tree_view, GTK_TREE_VIEW_DRAW_KEYFOCUS);
  gtk_widget_grab_focus (GTK_WIDGET (tree_view));

  if (gtk_get_current_event_state (&state))
    {
      if ((state & GDK_CONTROL_MASK) == GDK_CONTROL_MASK)
        tree_view->priv->ctrl_pressed = TRUE;
      if ((state & GDK_SHIFT_MASK) == GDK_SHIFT_MASK)
        tree_view->priv->shift_pressed = TRUE;
    }
  /* else we assume not pressed */

  switch (step)
    {
      /* currently we make no distinction.  When we go bi-di, we need to */
    case GTK_MOVEMENT_LOGICAL_POSITIONS:
    case GTK_MOVEMENT_VISUAL_POSITIONS:
      gtk_tree_view_move_cursor_left_right (tree_view, count);
      break;
    case GTK_MOVEMENT_DISPLAY_LINES:
      gtk_tree_view_move_cursor_up_down (tree_view, count);
      break;
    case GTK_MOVEMENT_PAGES:
      gtk_tree_view_move_cursor_page_up_down (tree_view, count);
      break;
    case GTK_MOVEMENT_BUFFER_ENDS:
      gtk_tree_view_move_cursor_start_end (tree_view, count);
      break;
    default:
      g_assert_not_reached ();
    }

  tree_view->priv->ctrl_pressed = FALSE;
  tree_view->priv->shift_pressed = FALSE;

  return TRUE;
}

static void
gtk_tree_view_put (GtkTreeView *tree_view,
		   GtkWidget   *child_widget,
		   /* in bin_window coordinates */
		   gint         x,
		   gint         y,
		   gint         width,
		   gint         height)
{
  GtkTreeViewChild *child;
  
  g_return_if_fail (GTK_IS_TREE_VIEW (tree_view));
  g_return_if_fail (GTK_IS_WIDGET (child_widget));

  child = g_slice_new (GtkTreeViewChild);

  child->widget = child_widget;
  child->x = x;
  child->y = y;
  child->width = width;
  child->height = height;

  tree_view->priv->children = g_list_append (tree_view->priv->children, child);

  if (GTK_WIDGET_REALIZED (tree_view))
    gtk_widget_set_parent_window (child->widget, tree_view->priv->bin_window);
  
  gtk_widget_set_parent (child_widget, GTK_WIDGET (tree_view));
}

void
_gtk_tree_view_child_move_resize (GtkTreeView *tree_view,
				  GtkWidget   *widget,
				  /* in tree coordinates */
				  gint         x,
				  gint         y,
				  gint         width,
				  gint         height)
{
  GtkTreeViewChild *child = NULL;
  GList *list;
  GdkRectangle allocation;

  g_return_if_fail (GTK_IS_TREE_VIEW (tree_view));
  g_return_if_fail (GTK_IS_WIDGET (widget));

  for (list = tree_view->priv->children; list; list = list->next)
    {
      if (((GtkTreeViewChild *)list->data)->widget == widget)
	{
	  child = list->data;
	  break;
	}
    }
  if (child == NULL)
    return;

  allocation.x = child->x = x;
  allocation.y = child->y = y;
  allocation.width = child->width = width;
  allocation.height = child->height = height;

  if (GTK_WIDGET_REALIZED (widget))
    gtk_widget_size_allocate (widget, &allocation);
}


/* TreeModel Callbacks
 */

static void
gtk_tree_view_row_changed (GtkTreeModel *model,
			   GtkTreePath  *path,
			   GtkTreeIter  *iter,
			   gpointer      data)
{
  GtkTreeView *tree_view = (GtkTreeView *)data;
  GtkRBTree *tree;
  GtkRBNode *node;
  gboolean free_path = FALSE;
  GList *list;
  GtkTreePath *cursor_path;

  g_return_if_fail (path != NULL || iter != NULL);

  if (tree_view->priv->cursor != NULL)
    cursor_path = gtk_tree_row_reference_get_path (tree_view->priv->cursor);
  else
    cursor_path = NULL;

  if (tree_view->priv->edited_column &&
      (cursor_path == NULL || gtk_tree_path_compare (cursor_path, path) == 0))
    gtk_tree_view_stop_editing (tree_view, TRUE);

  if (cursor_path != NULL)
    gtk_tree_path_free (cursor_path);

  if (path == NULL)
    {
      path = gtk_tree_model_get_path (model, iter);
      free_path = TRUE;
    }
  else if (iter == NULL)
    gtk_tree_model_get_iter (model, iter, path);

  if (_gtk_tree_view_find_node (tree_view,
				path,
				&tree,
				&node))
    /* We aren't actually showing the node */
    goto done;

  if (tree == NULL)
    goto done;

  if (tree_view->priv->fixed_height_mode
      && tree_view->priv->fixed_height >= 0)
    {
      _gtk_rbtree_node_set_height (tree, node, tree_view->priv->fixed_height);
      if (GTK_WIDGET_REALIZED (tree_view))
	gtk_tree_view_node_queue_redraw (tree_view, tree, node);
    }
  else
    {
      _gtk_rbtree_node_mark_invalid (tree, node);
      for (list = tree_view->priv->columns; list; list = list->next)
        {
          GtkTreeViewColumn *column;

          column = list->data;
          if (! column->visible)
            continue;

          if (column->column_type == GTK_TREE_VIEW_COLUMN_AUTOSIZE)
            {
              _gtk_tree_view_column_cell_set_dirty (column, TRUE);
            }
        }
    }

 done:
  if (GTK_WIDGET_REALIZED (tree_view) && !tree_view->priv->fixed_height_mode)
    install_presize_handler (tree_view);
  if (free_path)
    gtk_tree_path_free (path);
}

static void
gtk_tree_view_row_inserted (GtkTreeModel *model,
			    GtkTreePath  *path,
			    GtkTreeIter  *iter,
			    gpointer      data)
{
  GtkTreeView *tree_view = (GtkTreeView *) data;
  gint *indices;
  GtkRBTree *tmptree, *tree;
  GtkRBNode *tmpnode = NULL;
  gint depth;
  gint i = 0;
  gint height;
  gboolean free_path = FALSE;
  gboolean node_visible = TRUE;

  g_return_if_fail (path != NULL || iter != NULL);

  if (tree_view->priv->fixed_height_mode
      && tree_view->priv->fixed_height >= 0)
    height = tree_view->priv->fixed_height;
  else
    height = 0;

  if (path == NULL)
    {
      path = gtk_tree_model_get_path (model, iter);
      free_path = TRUE;
    }
  else if (iter == NULL)
    gtk_tree_model_get_iter (model, iter, path);

  if (tree_view->priv->tree == NULL)
    tree_view->priv->tree = _gtk_rbtree_new ();

  tmptree = tree = tree_view->priv->tree;

  /* Update all row-references */
  gtk_tree_row_reference_inserted (G_OBJECT (data), path);
  depth = gtk_tree_path_get_depth (path);
  indices = gtk_tree_path_get_indices (path);

  /* First, find the parent tree */
  while (i < depth - 1)
    {
      if (tmptree == NULL)
	{
	  /* We aren't showing the node */
	  node_visible = FALSE;
          goto done;
	}

      tmpnode = _gtk_rbtree_find_count (tmptree, indices[i] + 1);
      if (tmpnode == NULL)
	{
	  g_warning ("A node was inserted with a parent that's not in the tree.\n" \
		     "This possibly means that a GtkTreeModel inserted a child node\n" \
		     "before the parent was inserted.");
          goto done;
	}
      else if (!GTK_RBNODE_FLAG_SET (tmpnode, GTK_RBNODE_IS_PARENT))
	{
          /* FIXME enforce correct behavior on model, probably */
	  /* In theory, the model should have emitted has_child_toggled here.  We
	   * try to catch it anyway, just to be safe, in case the model hasn't.
	   */
	  GtkTreePath *tmppath = _gtk_tree_view_find_path (tree_view,
							   tree,
							   tmpnode);
	  gtk_tree_view_row_has_child_toggled (model, tmppath, NULL, data);
	  gtk_tree_path_free (tmppath);
          goto done;
	}

      tmptree = tmpnode->children;
      tree = tmptree;
      i++;
    }

  if (tree == NULL)
    {
      node_visible = FALSE;
      goto done;
    }

  /* ref the node */
  gtk_tree_model_ref_node (tree_view->priv->model, iter);
  if (indices[depth - 1] == 0)
    {
      tmpnode = _gtk_rbtree_find_count (tree, 1);
      tmpnode = _gtk_rbtree_insert_before (tree, tmpnode, height, FALSE);
    }
  else
    {
      tmpnode = _gtk_rbtree_find_count (tree, indices[depth - 1]);
      tmpnode = _gtk_rbtree_insert_after (tree, tmpnode, height, FALSE);
    }

 done:
  if (height > 0)
    {
      if (tree)
        _gtk_rbtree_node_mark_valid (tree, tmpnode);

      if (node_visible && node_is_visible (tree_view, tree, tmpnode))
	gtk_widget_queue_resize (GTK_WIDGET (tree_view));
      else
	gtk_widget_queue_resize_no_redraw (GTK_WIDGET (tree_view));
    }
  else
    install_presize_handler (tree_view);
  if (free_path)
    gtk_tree_path_free (path);
}

static void
gtk_tree_view_row_has_child_toggled (GtkTreeModel *model,
				     GtkTreePath  *path,
				     GtkTreeIter  *iter,
				     gpointer      data)
{
  GtkTreeView *tree_view = (GtkTreeView *)data;
  GtkTreeIter real_iter;
  gboolean has_child;
  GtkRBTree *tree;
  GtkRBNode *node;
  gboolean free_path = FALSE;

  g_return_if_fail (path != NULL || iter != NULL);

  if (iter)
    real_iter = *iter;

  if (path == NULL)
    {
      path = gtk_tree_model_get_path (model, iter);
      free_path = TRUE;
    }
  else if (iter == NULL)
    gtk_tree_model_get_iter (model, &real_iter, path);

  if (_gtk_tree_view_find_node (tree_view,
				path,
				&tree,
				&node))
    /* We aren't actually showing the node */
    goto done;

  if (tree == NULL)
    goto done;

  has_child = gtk_tree_model_iter_has_child (model, &real_iter);
  /* Sanity check.
   */
  if (GTK_RBNODE_FLAG_SET (node, GTK_RBNODE_IS_PARENT) == has_child)
    goto done;

  if (has_child)
    GTK_RBNODE_SET_FLAG (node, GTK_RBNODE_IS_PARENT);
  else
    GTK_RBNODE_UNSET_FLAG (node, GTK_RBNODE_IS_PARENT);

  if (has_child && GTK_TREE_VIEW_FLAG_SET (tree_view, GTK_TREE_VIEW_IS_LIST))
    {
      GTK_TREE_VIEW_UNSET_FLAG (tree_view, GTK_TREE_VIEW_IS_LIST);
      if (GTK_TREE_VIEW_FLAG_SET (tree_view, GTK_TREE_VIEW_SHOW_EXPANDERS))
	{
	  GList *list;

	  for (list = tree_view->priv->columns; list; list = list->next)
	    if (GTK_TREE_VIEW_COLUMN (list->data)->visible)
	      {
		GTK_TREE_VIEW_COLUMN (list->data)->dirty = TRUE;
		_gtk_tree_view_column_cell_set_dirty (GTK_TREE_VIEW_COLUMN (list->data), TRUE);
		break;
	      }
	}
      gtk_widget_queue_resize (GTK_WIDGET (tree_view));
    }
  else
    {
      _gtk_tree_view_queue_draw_node (tree_view, tree, node, NULL);
    }

 done:
  if (free_path)
    gtk_tree_path_free (path);
}

static void
count_children_helper (GtkRBTree *tree,
		       GtkRBNode *node,
		       gpointer   data)
{
  if (node->children)
    _gtk_rbtree_traverse (node->children, node->children->root, G_POST_ORDER, count_children_helper, data);
  (*((gint *)data))++;
}

static void
check_selection_helper (GtkRBTree *tree,
                        GtkRBNode *node,
                        gpointer   data)
{
  gint *value = (gint *)data;

  *value = GTK_RBNODE_FLAG_SET (node, GTK_RBNODE_IS_SELECTED);

  if (node->children && !*value)
    _gtk_rbtree_traverse (node->children, node->children->root, G_POST_ORDER, check_selection_helper, data);
}

static void
gtk_tree_view_row_deleted (GtkTreeModel *model,
			   GtkTreePath  *path,
			   gpointer      data)
{
  GtkTreeView *tree_view = (GtkTreeView *)data;
  GtkRBTree *tree;
  GtkRBNode *node;
  GList *list;
  gint selection_changed = FALSE;

  g_return_if_fail (path != NULL);

  gtk_tree_row_reference_deleted (G_OBJECT (data), path);

  if (_gtk_tree_view_find_node (tree_view, path, &tree, &node))
    return;

  if (tree == NULL)
    return;

  /* check if the selection has been changed */
  _gtk_rbtree_traverse (tree, node, G_POST_ORDER,
                        check_selection_helper, &selection_changed);

  for (list = tree_view->priv->columns; list; list = list->next)
    if (((GtkTreeViewColumn *)list->data)->visible &&
	((GtkTreeViewColumn *)list->data)->column_type == GTK_TREE_VIEW_COLUMN_AUTOSIZE)
      _gtk_tree_view_column_cell_set_dirty ((GtkTreeViewColumn *)list->data, TRUE);

  /* Ensure we don't have a dangling pointer to a dead node */
  ensure_unprelighted (tree_view);

  /* Cancel editting if we've started */
  gtk_tree_view_stop_editing (tree_view, TRUE);

  /* If we have a node expanded/collapsed timeout, remove it */
  remove_expand_collapse_timeout (tree_view);

  if (tree_view->priv->destroy_count_func)
    {
      gint child_count = 0;
      if (node->children)
	_gtk_rbtree_traverse (node->children, node->children->root, G_POST_ORDER, count_children_helper, &child_count);
      tree_view->priv->destroy_count_func (tree_view, path, child_count, tree_view->priv->destroy_count_data);
    }

  if (tree->root->count == 1)
    {
      if (tree_view->priv->tree == tree)
	tree_view->priv->tree = NULL;

      _gtk_rbtree_remove (tree);
    }
  else
    {
      _gtk_rbtree_remove_node (tree, node);
    }

  if (! gtk_tree_row_reference_valid (tree_view->priv->top_row))
    {
      gtk_tree_row_reference_free (tree_view->priv->top_row);
      tree_view->priv->top_row = NULL;
    }

  install_scroll_sync_handler (tree_view);

  gtk_widget_queue_resize (GTK_WIDGET (tree_view));

  if (selection_changed)
    g_signal_emit_by_name (tree_view->priv->selection, "changed");
}

static void
gtk_tree_view_rows_reordered (GtkTreeModel *model,
			      GtkTreePath  *parent,
			      GtkTreeIter  *iter,
			      gint         *new_order,
			      gpointer      data)
{
  GtkTreeView *tree_view = GTK_TREE_VIEW (data);
  GtkRBTree *tree;
  GtkRBNode *node;
  gint len;

  len = gtk_tree_model_iter_n_children (model, iter);

  if (len < 2)
    return;

  gtk_tree_row_reference_reordered (G_OBJECT (data),
				    parent,
				    iter,
				    new_order);

  if (_gtk_tree_view_find_node (tree_view,
				parent,
				&tree,
				&node))
    return;

  /* We need to special case the parent path */
  if (tree == NULL)
    tree = tree_view->priv->tree;
  else
    tree = node->children;

  if (tree == NULL)
    return;

  if (tree_view->priv->edited_column)
    gtk_tree_view_stop_editing (tree_view, TRUE);

  /* we need to be unprelighted */
  ensure_unprelighted (tree_view);

  /* clear the timeout */
  cancel_arrow_animation (tree_view);
  
  _gtk_rbtree_reorder (tree, new_order, len);

  gtk_widget_queue_draw (GTK_WIDGET (tree_view));

  gtk_tree_view_dy_to_top_row (tree_view);
}


/* Internal tree functions
 */


static void
gtk_tree_view_get_background_xrange (GtkTreeView       *tree_view,
                                     GtkRBTree         *tree,
                                     GtkTreeViewColumn *column,
                                     gint              *x1,
                                     gint              *x2)
{
  GtkTreeViewColumn *tmp_column = NULL;
  gint total_width;
  GList *list;
  gboolean rtl;

  if (x1)
    *x1 = 0;

  if (x2)
    *x2 = 0;

  rtl = (gtk_widget_get_direction (GTK_WIDGET (tree_view)) == GTK_TEXT_DIR_RTL);

  total_width = 0;
  for (list = (rtl ? g_list_last (tree_view->priv->columns) : g_list_first (tree_view->priv->columns));
       list;
       list = (rtl ? list->prev : list->next))
    {
      tmp_column = list->data;

      if (tmp_column == column)
        break;

      if (tmp_column->visible)
        total_width += tmp_column->width;
    }

  if (tmp_column != column)
    {
      g_warning (G_STRLOC": passed-in column isn't in the tree");
      return;
    }

  if (x1)
    *x1 = total_width;

  if (x2)
    {
      if (column->visible)
        *x2 = total_width + column->width;
      else
        *x2 = total_width; /* width of 0 */
    }
}
static void
gtk_tree_view_get_arrow_xrange (GtkTreeView *tree_view,
				GtkRBTree   *tree,
                                gint        *x1,
                                gint        *x2)
{
  gint x_offset = 0;
  GList *list;
  GtkTreeViewColumn *tmp_column = NULL;
  gint total_width;
  gboolean indent_expanders;
  gboolean rtl;

  rtl = (gtk_widget_get_direction (GTK_WIDGET (tree_view)) == GTK_TEXT_DIR_RTL);

  total_width = 0;
  for (list = (rtl ? g_list_last (tree_view->priv->columns) : g_list_first (tree_view->priv->columns));
       list;
       list = (rtl ? list->prev : list->next))
    {
      tmp_column = list->data;

      if (gtk_tree_view_is_expander_column (tree_view, tmp_column))
        {
	  if (rtl)
	    x_offset = total_width + tmp_column->width - tree_view->priv->expander_size;
	  else
	    x_offset = total_width;
          break;
        }

      if (tmp_column->visible)
        total_width += tmp_column->width;
    }

  gtk_widget_style_get (GTK_WIDGET (tree_view),
			"indent-expanders", &indent_expanders,
			NULL);

  if (indent_expanders)
    {
      if (rtl)
	x_offset -= tree_view->priv->expander_size * _gtk_rbtree_get_depth (tree);
      else
	x_offset += tree_view->priv->expander_size * _gtk_rbtree_get_depth (tree);
    }

  *x1 = x_offset;
  
  if (tmp_column && tmp_column->visible)
    /* +1 because x2 isn't included in the range. */
    *x2 = *x1 + tree_view->priv->expander_size + 1;
  else
    *x2 = *x1;
}

static void
gtk_tree_view_build_tree (GtkTreeView *tree_view,
			  GtkRBTree   *tree,
			  GtkTreeIter *iter,
			  gint         depth,
			  gboolean     recurse)
{
  GtkRBNode *temp = NULL;
  GtkTreePath *path = NULL;
  gboolean is_list = GTK_TREE_VIEW_FLAG_SET (tree_view, GTK_TREE_VIEW_IS_LIST);

  do
    {
      gtk_tree_model_ref_node (tree_view->priv->model, iter);
      temp = _gtk_rbtree_insert_after (tree, temp, 0, FALSE);

      if (tree_view->priv->fixed_height > 0)
        {
          if (GTK_RBNODE_FLAG_SET (temp, GTK_RBNODE_INVALID))
	    {
              _gtk_rbtree_node_set_height (tree, temp, tree_view->priv->fixed_height);
	      _gtk_rbtree_node_mark_valid (tree, temp);
	    }
        }

      if (is_list)
        continue;

      if (recurse)
	{
	  GtkTreeIter child;

	  if (!path)
	    path = gtk_tree_model_get_path (tree_view->priv->model, iter);
	  else
	    gtk_tree_path_next (path);

	  if (gtk_tree_model_iter_children (tree_view->priv->model, &child, iter))
	    {
	      gboolean expand;

	      g_signal_emit (tree_view, tree_view_signals[TEST_EXPAND_ROW], 0, iter, path, &expand);

	      if (gtk_tree_model_iter_has_child (tree_view->priv->model, iter)
		  && !expand)
	        {
	          temp->children = _gtk_rbtree_new ();
	          temp->children->parent_tree = tree;
	          temp->children->parent_node = temp;
	          gtk_tree_view_build_tree (tree_view, temp->children, &child, depth + 1, recurse);
		}
	    }
	}

      if (gtk_tree_model_iter_has_child (tree_view->priv->model, iter))
	{
	  if ((temp->flags&GTK_RBNODE_IS_PARENT) != GTK_RBNODE_IS_PARENT)
	    temp->flags ^= GTK_RBNODE_IS_PARENT;
	}
    }
  while (gtk_tree_model_iter_next (tree_view->priv->model, iter));

  if (path)
    gtk_tree_path_free (path);
}

/* Make sure the node is visible vertically */
static void
gtk_tree_view_clamp_node_visible (GtkTreeView *tree_view,
				  GtkRBTree   *tree,
				  GtkRBNode   *node)
{
  gint node_dy, height;
  GtkTreePath *path = NULL;

  if (!GTK_WIDGET_REALIZED (tree_view))
    return;

  /* just return if the node is visible, avoiding a costly expose */
  node_dy = _gtk_rbtree_node_find_offset (tree, node);
  height = ROW_HEIGHT (tree_view, GTK_RBNODE_GET_HEIGHT (node));
  if (! GTK_RBNODE_FLAG_SET (node, GTK_RBNODE_INVALID)
      && node_dy >= tree_view->priv->vadjustment->value
      && node_dy + height <= (tree_view->priv->vadjustment->value
                              + tree_view->priv->vadjustment->page_size))
    return;

  path = _gtk_tree_view_find_path (tree_view, tree, node);
  if (path)
    {
      /* We process updates because we want to clear old selected items when we scroll.
       * if this is removed, we get a "selection streak" at the bottom. */
      gdk_window_process_updates (tree_view->priv->bin_window, TRUE);
      gtk_tree_view_scroll_to_cell (tree_view, path, NULL, FALSE, 0.0, 0.0);
      gtk_tree_path_free (path);
    }
}

static void
gtk_tree_view_clamp_column_visible (GtkTreeView       *tree_view,
				    GtkTreeViewColumn *column,
				    gboolean           focus_to_cell)
{
  gint x, width;

  if (column == NULL)
    return;

  x = column->button->allocation.x;
  width = column->button->allocation.width;

  if (width > tree_view->priv->hadjustment->page_size)
    {
      /* The column is larger than the horizontal page size.  If the
       * column has cells which can be focussed individually, then we make
       * sure the cell which gets focus is fully visible (if even the
       * focus cell is bigger than the page size, we make sure the
       * left-hand side of the cell is visible).
       *
       * If the column does not have those so-called special cells, we
       * make sure the left-hand side of the column is visible.
       */

      if (focus_to_cell && gtk_tree_view_has_special_cell (tree_view))
        {
	  GtkTreePath *cursor_path;
	  GdkRectangle background_area, cell_area, focus_area;

	  cursor_path = gtk_tree_row_reference_get_path (tree_view->priv->cursor);

	  gtk_tree_view_get_cell_area (tree_view,
				       cursor_path, column, &cell_area);
	  gtk_tree_view_get_background_area (tree_view,
					     cursor_path, column,
					     &background_area);

	  gtk_tree_path_free (cursor_path);

	  _gtk_tree_view_column_get_focus_area (column,
						&background_area,
						&cell_area,
						&focus_area);

	  x = focus_area.x;
	  width = focus_area.width;

	  if (width < tree_view->priv->hadjustment->page_size)
	    {
	      if ((tree_view->priv->hadjustment->value + tree_view->priv->hadjustment->page_size) < (x + width))
		gtk_adjustment_set_value (tree_view->priv->hadjustment,
					  x + width - tree_view->priv->hadjustment->page_size);
	      else if (tree_view->priv->hadjustment->value > x)
		gtk_adjustment_set_value (tree_view->priv->hadjustment, x);
	    }
	}

      gtk_adjustment_set_value (tree_view->priv->hadjustment,
				CLAMP (x,
				       tree_view->priv->hadjustment->lower,
				       tree_view->priv->hadjustment->upper
				       - tree_view->priv->hadjustment->page_size));
    }
  else
    {
      if ((tree_view->priv->hadjustment->value + tree_view->priv->hadjustment->page_size) < (x + width))
	  gtk_adjustment_set_value (tree_view->priv->hadjustment,
				    x + width - tree_view->priv->hadjustment->page_size);
      else if (tree_view->priv->hadjustment->value > x)
	gtk_adjustment_set_value (tree_view->priv->hadjustment, x);
  }
}

/* This function could be more efficient.  I'll optimize it if profiling seems
 * to imply that it is important */
GtkTreePath *
_gtk_tree_view_find_path (GtkTreeView *tree_view,
			  GtkRBTree   *tree,
			  GtkRBNode   *node)
{
  GtkTreePath *path;
  GtkRBTree *tmp_tree;
  GtkRBNode *tmp_node, *last;
  gint count;

  path = gtk_tree_path_new ();

  g_return_val_if_fail (node != NULL, path);
  g_return_val_if_fail (node != tree->nil, path);

  count = 1 + node->left->count;

  last = node;
  tmp_node = node->parent;
  tmp_tree = tree;
  while (tmp_tree)
    {
      while (tmp_node != tmp_tree->nil)
	{
	  if (tmp_node->right == last)
	    count += 1 + tmp_node->left->count;
	  last = tmp_node;
	  tmp_node = tmp_node->parent;
	}
      gtk_tree_path_prepend_index (path, count - 1);
      last = tmp_tree->parent_node;
      tmp_tree = tmp_tree->parent_tree;
      if (last)
	{
	  count = 1 + last->left->count;
	  tmp_node = last->parent;
	}
    }
  return path;
}

/* Returns TRUE if we ran out of tree before finding the path.  If the path is
 * invalid (ie. points to a node that's not in the tree), *tree and *node are
 * both set to NULL.
 */
gboolean
_gtk_tree_view_find_node (GtkTreeView  *tree_view,
			  GtkTreePath  *path,
			  GtkRBTree   **tree,
			  GtkRBNode   **node)
{
  GtkRBNode *tmpnode = NULL;
  GtkRBTree *tmptree = tree_view->priv->tree;
  gint *indices = gtk_tree_path_get_indices (path);
  gint depth = gtk_tree_path_get_depth (path);
  gint i = 0;

  *node = NULL;
  *tree = NULL;

  if (depth == 0 || tmptree == NULL)
    return FALSE;
  do
    {
      tmpnode = _gtk_rbtree_find_count (tmptree, indices[i] + 1);
      ++i;
      if (tmpnode == NULL)
	{
	  *tree = NULL;
	  *node = NULL;
	  return FALSE;
	}
      if (i >= depth)
	{
	  *tree = tmptree;
	  *node = tmpnode;
	  return FALSE;
	}
      *tree = tmptree;
      *node = tmpnode;
      tmptree = tmpnode->children;
      if (tmptree == NULL)
	return TRUE;
    }
  while (1);
}

static gboolean
gtk_tree_view_is_expander_column (GtkTreeView       *tree_view,
				  GtkTreeViewColumn *column)
{
  GList *list;

  if (GTK_TREE_VIEW_FLAG_SET (tree_view, GTK_TREE_VIEW_IS_LIST))
    return FALSE;

  if (tree_view->priv->expander_column != NULL)
    {
      if (tree_view->priv->expander_column == column)
	return TRUE;
      return FALSE;
    }
  else
    {
      for (list = tree_view->priv->columns;
	   list;
	   list = list->next)
	if (((GtkTreeViewColumn *)list->data)->visible)
	  break;
      if (list && list->data == column)
	return TRUE;
    }
  return FALSE;
}

static void
gtk_tree_view_add_move_binding (GtkBindingSet  *binding_set,
				guint           keyval,
				guint           modmask,
				gboolean        add_shifted_binding,
				GtkMovementStep step,
				gint            count)
{
  
  gtk_binding_entry_add_signal (binding_set, keyval, modmask,
                                "move-cursor", 2,
                                G_TYPE_ENUM, step,
                                G_TYPE_INT, count);

  if (add_shifted_binding)
    gtk_binding_entry_add_signal (binding_set, keyval, GDK_SHIFT_MASK,
				  "move-cursor", 2,
				  G_TYPE_ENUM, step,
				  G_TYPE_INT, count);

  if ((modmask & GDK_CONTROL_MASK) == GDK_CONTROL_MASK)
   return;

  gtk_binding_entry_add_signal (binding_set, keyval, GDK_CONTROL_MASK | GDK_SHIFT_MASK,
                                "move-cursor", 2,
                                G_TYPE_ENUM, step,
                                G_TYPE_INT, count);

  gtk_binding_entry_add_signal (binding_set, keyval, GDK_CONTROL_MASK,
                                "move-cursor", 2,
                                G_TYPE_ENUM, step,
                                G_TYPE_INT, count);
}

static gint
gtk_tree_view_unref_tree_helper (GtkTreeModel *model,
				 GtkTreeIter  *iter,
				 GtkRBTree    *tree,
				 GtkRBNode    *node)
{
  gint retval = FALSE;
  do
    {
      g_return_val_if_fail (node != NULL, FALSE);

      if (node->children)
	{
	  GtkTreeIter child;
	  GtkRBTree *new_tree;
	  GtkRBNode *new_node;

	  new_tree = node->children;
	  new_node = new_tree->root;

	  while (new_node && new_node->left != new_tree->nil)
	    new_node = new_node->left;

	  if (!gtk_tree_model_iter_children (model, &child, iter))
	    return FALSE;

	  retval = retval || gtk_tree_view_unref_tree_helper (model, &child, new_tree, new_node);
	}

      if (GTK_RBNODE_FLAG_SET (node, GTK_RBNODE_IS_SELECTED))
	retval = TRUE;
      gtk_tree_model_unref_node (model, iter);
      node = _gtk_rbtree_next (tree, node);
    }
  while (gtk_tree_model_iter_next (model, iter));

  return retval;
}

static gint
gtk_tree_view_unref_and_check_selection_tree (GtkTreeView *tree_view,
					      GtkRBTree   *tree)
{
  GtkTreeIter iter;
  GtkTreePath *path;
  GtkRBNode *node;
  gint retval;

  if (!tree)
    return FALSE;

  node = tree->root;
  while (node && node->left != tree->nil)
    node = node->left;

  g_return_val_if_fail (node != NULL, FALSE);
  path = _gtk_tree_view_find_path (tree_view, tree, node);
  gtk_tree_model_get_iter (GTK_TREE_MODEL (tree_view->priv->model),
			   &iter, path);
  retval = gtk_tree_view_unref_tree_helper (GTK_TREE_MODEL (tree_view->priv->model), &iter, tree, node);
  gtk_tree_path_free (path);

  return retval;
}

static void
gtk_tree_view_set_column_drag_info (GtkTreeView       *tree_view,
				    GtkTreeViewColumn *column)
{
  GtkTreeViewColumn *left_column;
  GtkTreeViewColumn *cur_column = NULL;
  GtkTreeViewColumnReorder *reorder;
  gboolean rtl;
  GList *tmp_list;
  gint left;

  /* We want to precalculate the motion list such that we know what column slots
   * are available.
   */
  left_column = NULL;
  rtl = (gtk_widget_get_direction (GTK_WIDGET (tree_view)) == GTK_TEXT_DIR_RTL);

  /* First, identify all possible drop spots */
  if (rtl)
    tmp_list = g_list_last (tree_view->priv->columns);
  else
    tmp_list = g_list_first (tree_view->priv->columns);

  while (tmp_list)
    {
      cur_column = GTK_TREE_VIEW_COLUMN (tmp_list->data);
      tmp_list = rtl?g_list_previous (tmp_list):g_list_next (tmp_list);

      if (cur_column->visible == FALSE)
	continue;

      /* If it's not the column moving and func tells us to skip over the column, we continue. */
      if (left_column != column && cur_column != column &&
	  tree_view->priv->column_drop_func &&
	  ! tree_view->priv->column_drop_func (tree_view, column, left_column, cur_column, tree_view->priv->column_drop_func_data))
	{
	  left_column = cur_column;
	  continue;
	}
      reorder = g_slice_new0 (GtkTreeViewColumnReorder);
      reorder->left_column = left_column;
      left_column = reorder->right_column = cur_column;

      tree_view->priv->column_drag_info = g_list_append (tree_view->priv->column_drag_info, reorder);
    }

  /* Add the last one */
  if (tree_view->priv->column_drop_func == NULL ||
      ((left_column != column) &&
       tree_view->priv->column_drop_func (tree_view, column, left_column, NULL, tree_view->priv->column_drop_func_data)))
    {
      reorder = g_slice_new0 (GtkTreeViewColumnReorder);
      reorder->left_column = left_column;
      reorder->right_column = NULL;
      tree_view->priv->column_drag_info = g_list_append (tree_view->priv->column_drag_info, reorder);
    }

  /* We quickly check to see if it even makes sense to reorder columns. */
  /* If there is nothing that can be moved, then we return */

  if (tree_view->priv->column_drag_info == NULL)
    return;

  /* We know there are always 2 slots possbile, as you can always return column. */
  /* If that's all there is, return */
  if (tree_view->priv->column_drag_info->next == NULL || 
      (tree_view->priv->column_drag_info->next->next == NULL &&
       ((GtkTreeViewColumnReorder *)tree_view->priv->column_drag_info->data)->right_column == column &&
       ((GtkTreeViewColumnReorder *)tree_view->priv->column_drag_info->next->data)->left_column == column))
    {
      for (tmp_list = tree_view->priv->column_drag_info; tmp_list; tmp_list = tmp_list->next)
	g_slice_free (GtkTreeViewColumnReorder, tmp_list->data);
      g_list_free (tree_view->priv->column_drag_info);
      tree_view->priv->column_drag_info = NULL;
      return;
    }
  /* We fill in the ranges for the columns, now that we've isolated them */
  left = - TREE_VIEW_COLUMN_DRAG_DEAD_MULTIPLIER (tree_view);

  for (tmp_list = tree_view->priv->column_drag_info; tmp_list; tmp_list = tmp_list->next)
    {
      reorder = (GtkTreeViewColumnReorder *) tmp_list->data;

      reorder->left_align = left;
      if (tmp_list->next != NULL)
	{
	  g_assert (tmp_list->next->data);
	  left = reorder->right_align = (reorder->right_column->button->allocation.x +
					 reorder->right_column->button->allocation.width +
					 ((GtkTreeViewColumnReorder *)tmp_list->next->data)->left_column->button->allocation.x)/2;
	}
      else
	{
	  gint width;

	  gdk_drawable_get_size (tree_view->priv->header_window, &width, NULL);
	  reorder->right_align = width + TREE_VIEW_COLUMN_DRAG_DEAD_MULTIPLIER (tree_view);
	}
    }
}

void
_gtk_tree_view_column_start_drag (GtkTreeView       *tree_view,
				  GtkTreeViewColumn *column)
{
  GdkEvent *send_event;
  GtkAllocation allocation;
  gint x, y, width, height;
  GdkScreen *screen = gtk_widget_get_screen (GTK_WIDGET (tree_view));
  GdkDisplay *display = gdk_screen_get_display (screen);

  g_return_if_fail (tree_view->priv->column_drag_info == NULL);
  g_return_if_fail (tree_view->priv->cur_reorder == NULL);

  gtk_tree_view_set_column_drag_info (tree_view, column);

  if (tree_view->priv->column_drag_info == NULL)
    return;

  if (tree_view->priv->drag_window == NULL)
    {
      GdkWindowAttr attributes;
      guint attributes_mask;

      attributes.window_type = GDK_WINDOW_CHILD;
      attributes.wclass = GDK_INPUT_OUTPUT;
      attributes.x = column->button->allocation.x;
      attributes.y = 0;
      attributes.width = column->button->allocation.width;
      attributes.height = column->button->allocation.height;
      attributes.visual = gtk_widget_get_visual (GTK_WIDGET (tree_view));
      attributes.colormap = gtk_widget_get_colormap (GTK_WIDGET (tree_view));
      attributes.event_mask = GDK_VISIBILITY_NOTIFY_MASK | GDK_EXPOSURE_MASK | GDK_POINTER_MOTION_MASK;
      attributes_mask = GDK_WA_X | GDK_WA_Y | GDK_WA_VISUAL | GDK_WA_COLORMAP;

      tree_view->priv->drag_window = gdk_window_new (tree_view->priv->bin_window,
						     &attributes,
						     attributes_mask);
      gdk_window_set_user_data (tree_view->priv->drag_window, GTK_WIDGET (tree_view));
    }

  gdk_display_pointer_ungrab (display, GDK_CURRENT_TIME);
  gdk_display_keyboard_ungrab (display, GDK_CURRENT_TIME);

  gtk_grab_remove (column->button);

  send_event = gdk_event_new (GDK_LEAVE_NOTIFY);
  send_event->crossing.send_event = TRUE;
  send_event->crossing.window = g_object_ref (GTK_BUTTON (column->button)->event_window);
  send_event->crossing.subwindow = NULL;
  send_event->crossing.detail = GDK_NOTIFY_ANCESTOR;
  send_event->crossing.time = GDK_CURRENT_TIME;

  gtk_propagate_event (column->button, send_event);
  gdk_event_free (send_event);

  send_event = gdk_event_new (GDK_BUTTON_RELEASE);
  send_event->button.window = g_object_ref (gdk_screen_get_root_window (screen));
  send_event->button.send_event = TRUE;
  send_event->button.time = GDK_CURRENT_TIME;
  send_event->button.x = -1;
  send_event->button.y = -1;
  send_event->button.axes = NULL;
  send_event->button.state = 0;
  send_event->button.button = 1;
  send_event->button.device = gdk_display_get_core_pointer (display);
  send_event->button.x_root = 0;
  send_event->button.y_root = 0;

  gtk_propagate_event (column->button, send_event);
  gdk_event_free (send_event);

  /* Kids, don't try this at home */
  g_object_ref (column->button);
  gtk_container_remove (GTK_CONTAINER (tree_view), column->button);
  gtk_widget_set_parent_window (column->button, tree_view->priv->drag_window);
  gtk_widget_set_parent (column->button, GTK_WIDGET (tree_view));
  g_object_unref (column->button);

  tree_view->priv->drag_column_x = column->button->allocation.x;
  allocation = column->button->allocation;
  allocation.x = 0;
  gtk_widget_size_allocate (column->button, &allocation);
  gtk_widget_set_parent_window (column->button, tree_view->priv->drag_window);

  tree_view->priv->drag_column = column;
  gdk_window_show (tree_view->priv->drag_window);

  gdk_window_get_origin (tree_view->priv->header_window, &x, &y);
  gdk_drawable_get_size (tree_view->priv->header_window, &width, &height);

  gtk_widget_grab_focus (GTK_WIDGET (tree_view));
  while (gtk_events_pending ())
    gtk_main_iteration ();

  GTK_TREE_VIEW_SET_FLAG (tree_view, GTK_TREE_VIEW_IN_COLUMN_DRAG);
  gdk_pointer_grab (tree_view->priv->drag_window,
		    FALSE,
		    GDK_POINTER_MOTION_MASK|GDK_BUTTON_RELEASE_MASK,
		    NULL, NULL, GDK_CURRENT_TIME);
  gdk_keyboard_grab (tree_view->priv->drag_window,
		     FALSE,
		     GDK_CURRENT_TIME);
}

static void
gtk_tree_view_queue_draw_arrow (GtkTreeView        *tree_view,
				GtkRBTree          *tree,
				GtkRBNode          *node,
				const GdkRectangle *clip_rect)
{
  GdkRectangle rect;

  if (!GTK_WIDGET_REALIZED (tree_view))
    return;

  rect.x = 0;
  rect.width = MAX (tree_view->priv->expander_size, MAX (tree_view->priv->width, GTK_WIDGET (tree_view)->allocation.width));

  rect.y = BACKGROUND_FIRST_PIXEL (tree_view, tree, node);
  rect.height = ROW_HEIGHT (tree_view, BACKGROUND_HEIGHT (node));

  if (clip_rect)
    {
      GdkRectangle new_rect;

      gdk_rectangle_intersect (clip_rect, &rect, &new_rect);

      gdk_window_invalidate_rect (tree_view->priv->bin_window, &new_rect, TRUE);
    }
  else
    {
      gdk_window_invalidate_rect (tree_view->priv->bin_window, &rect, TRUE);
    }
}

void
_gtk_tree_view_queue_draw_node (GtkTreeView        *tree_view,
				GtkRBTree          *tree,
				GtkRBNode          *node,
				const GdkRectangle *clip_rect)
{
  GdkRectangle rect;

  if (!GTK_WIDGET_REALIZED (tree_view))
    return;

  rect.x = 0;
  rect.width = MAX (tree_view->priv->width, GTK_WIDGET (tree_view)->allocation.width);

  rect.y = BACKGROUND_FIRST_PIXEL (tree_view, tree, node);
  rect.height = ROW_HEIGHT (tree_view, BACKGROUND_HEIGHT (node));

  if (clip_rect)
    {
      GdkRectangle new_rect;

      gdk_rectangle_intersect (clip_rect, &rect, &new_rect);

      gdk_window_invalidate_rect (tree_view->priv->bin_window, &new_rect, TRUE);
    }
  else
    {
      gdk_window_invalidate_rect (tree_view->priv->bin_window, &rect, TRUE);
    }
}

static void
gtk_tree_view_queue_draw_path (GtkTreeView        *tree_view,
                               GtkTreePath        *path,
                               const GdkRectangle *clip_rect)
{
  GtkRBTree *tree = NULL;
  GtkRBNode *node = NULL;

  _gtk_tree_view_find_node (tree_view, path, &tree, &node);

  if (tree)
    _gtk_tree_view_queue_draw_node (tree_view, tree, node, clip_rect);
}

/* x and y are the mouse position
 */
static void
gtk_tree_view_draw_arrow (GtkTreeView *tree_view,
                          GtkRBTree   *tree,
			  GtkRBNode   *node,
			  /* in bin_window coordinates */
			  gint         x,
			  gint         y)
{
  GdkRectangle area;
  GtkStateType state;
  GtkWidget *widget;
  gint x_offset = 0;
  gint x2;
  gint vertical_separator;
  gint expander_size;
  GtkExpanderStyle expander_style;

  gtk_widget_style_get (GTK_WIDGET (tree_view),
			"vertical-separator", &vertical_separator,
			NULL);
  expander_size = tree_view->priv->expander_size - EXPANDER_EXTRA_PADDING;

  if (! GTK_RBNODE_FLAG_SET (node, GTK_RBNODE_IS_PARENT))
    return;

  widget = GTK_WIDGET (tree_view);

  gtk_tree_view_get_arrow_xrange (tree_view, tree, &x_offset, &x2);

  area.x = x_offset;
  area.y = CELL_FIRST_PIXEL (tree_view, tree, node, vertical_separator);
  area.width = expander_size + 2;
  area.height = MAX (CELL_HEIGHT (node, vertical_separator), (expander_size - vertical_separator));

  if (GTK_WIDGET_STATE (tree_view) == GTK_STATE_INSENSITIVE)
    {
      state = GTK_STATE_INSENSITIVE;
    }
  else if (node == tree_view->priv->button_pressed_node)
    {
      if (x >= area.x && x <= (area.x + area.width) &&
	  y >= area.y && y <= (area.y + area.height))
        state = GTK_STATE_ACTIVE;
      else
        state = GTK_STATE_NORMAL;
    }
  else
    {
      if (node == tree_view->priv->prelight_node &&
	  GTK_TREE_VIEW_FLAG_SET (tree_view, GTK_TREE_VIEW_ARROW_PRELIT))
	state = GTK_STATE_PRELIGHT;
      else
	state = GTK_STATE_NORMAL;
    }

  if (GTK_RBNODE_FLAG_SET (node, GTK_RBNODE_IS_SEMI_EXPANDED))
    expander_style = GTK_EXPANDER_SEMI_EXPANDED;
  else if (GTK_RBNODE_FLAG_SET (node, GTK_RBNODE_IS_SEMI_COLLAPSED))
    expander_style = GTK_EXPANDER_SEMI_COLLAPSED;
  else if (node->children != NULL)
    expander_style = GTK_EXPANDER_EXPANDED;
  else
    expander_style = GTK_EXPANDER_COLLAPSED;

  gtk_paint_expander (widget->style,
                      tree_view->priv->bin_window,
                      state,
                      &area,
                      widget,
                      "treeview",
		      area.x + area.width / 2,
		      area.y + area.height / 2,
		      expander_style);
}

static void
gtk_tree_view_focus_to_cursor (GtkTreeView *tree_view)

{
  GtkTreePath *cursor_path;

  if ((tree_view->priv->tree == NULL) ||
      (! GTK_WIDGET_REALIZED (tree_view)))
    return;

  cursor_path = NULL;
  if (tree_view->priv->cursor)
    cursor_path = gtk_tree_row_reference_get_path (tree_view->priv->cursor);

  if (cursor_path == NULL)
    {
      /* Consult the selection before defaulting to the
       * first focusable element
       */
      GList *selected_rows;
      GtkTreeModel *model;
      GtkTreeSelection *selection;

      selection = gtk_tree_view_get_selection (tree_view);
      selected_rows = gtk_tree_selection_get_selected_rows (selection, &model);

      if (selected_rows)
	{
          cursor_path = gtk_tree_path_copy((const GtkTreePath *)(selected_rows->data));
	  g_list_foreach (selected_rows, (GFunc)gtk_tree_path_free, NULL);
	  g_list_free (selected_rows);
        }
      else
	{
	  cursor_path = gtk_tree_path_new_first ();
	  search_first_focusable_path (tree_view, &cursor_path,
				       TRUE, NULL, NULL);
	}

      gtk_tree_row_reference_free (tree_view->priv->cursor);
      tree_view->priv->cursor = NULL;

      if (cursor_path)
	{
	  if (tree_view->priv->selection->type == GTK_SELECTION_MULTIPLE)
	    gtk_tree_view_real_set_cursor (tree_view, cursor_path, FALSE, FALSE);
	  else
	    gtk_tree_view_real_set_cursor (tree_view, cursor_path, TRUE, FALSE);
	}
    }

  if (cursor_path)
    {
      GTK_TREE_VIEW_SET_FLAG (tree_view, GTK_TREE_VIEW_DRAW_KEYFOCUS);

      gtk_tree_view_queue_draw_path (tree_view, cursor_path, NULL);
      gtk_tree_path_free (cursor_path);

      if (tree_view->priv->focus_column == NULL)
	{
	  GList *list;
	  for (list = tree_view->priv->columns; list; list = list->next)
	    {
	      if (GTK_TREE_VIEW_COLUMN (list->data)->visible)
		{
		  tree_view->priv->focus_column = GTK_TREE_VIEW_COLUMN (list->data);
		  break;
		}
	    }
	}
    }
}

static void
gtk_tree_view_move_cursor_up_down (GtkTreeView *tree_view,
				   gint         count)
{
  gint selection_count;
  GtkRBTree *cursor_tree = NULL;
  GtkRBNode *cursor_node = NULL;
  GtkRBTree *new_cursor_tree = NULL;
  GtkRBNode *new_cursor_node = NULL;
  GtkTreePath *cursor_path = NULL;
  gboolean grab_focus = TRUE;
  gboolean selectable;

  if (! GTK_WIDGET_HAS_FOCUS (tree_view))
    return;

  cursor_path = NULL;
  if (!gtk_tree_row_reference_valid (tree_view->priv->cursor))
    /* FIXME: we lost the cursor; should we get the first? */
    return;

  cursor_path = gtk_tree_row_reference_get_path (tree_view->priv->cursor);
  _gtk_tree_view_find_node (tree_view, cursor_path,
			    &cursor_tree, &cursor_node);

  if (cursor_tree == NULL)
    /* FIXME: we lost the cursor; should we get the first? */
    return;

  selection_count = gtk_tree_selection_count_selected_rows (tree_view->priv->selection);
  selectable = _gtk_tree_selection_row_is_selectable (tree_view->priv->selection,
						      cursor_node,
						      cursor_path);

  if (selection_count == 0
      && tree_view->priv->selection->type != GTK_SELECTION_NONE
      && !tree_view->priv->ctrl_pressed
      && selectable)
    {
      /* Don't move the cursor, but just select the current node */
      new_cursor_tree = cursor_tree;
      new_cursor_node = cursor_node;
    }
  else
    {
      if (count == -1)
	_gtk_rbtree_prev_full (cursor_tree, cursor_node,
			       &new_cursor_tree, &new_cursor_node);
      else
	_gtk_rbtree_next_full (cursor_tree, cursor_node,
			       &new_cursor_tree, &new_cursor_node);
    }

  gtk_tree_path_free (cursor_path);

  if (new_cursor_node)
    {
      cursor_path = _gtk_tree_view_find_path (tree_view,
					      new_cursor_tree, new_cursor_node);

      search_first_focusable_path (tree_view, &cursor_path,
				   (count != -1),
				   &new_cursor_tree,
				   &new_cursor_node);

      if (cursor_path)
	gtk_tree_path_free (cursor_path);
    }

  /*
   * If the list has only one item and multi-selection is set then select
   * the row (if not yet selected).
   */
  if (tree_view->priv->selection->type == GTK_SELECTION_MULTIPLE &&
      new_cursor_node == NULL)
    {
      if (count == -1)
        _gtk_rbtree_next_full (cursor_tree, cursor_node,
    			       &new_cursor_tree, &new_cursor_node);
      else
        _gtk_rbtree_prev_full (cursor_tree, cursor_node,
			       &new_cursor_tree, &new_cursor_node);

      if (new_cursor_node == NULL
	  && !GTK_RBNODE_FLAG_SET (cursor_node, GTK_RBNODE_IS_SELECTED))
        {
          new_cursor_node = cursor_node;
          new_cursor_tree = cursor_tree;
        }
      else
        {
          new_cursor_node = NULL;
        }
    }

  if (new_cursor_node)
    {
      cursor_path = _gtk_tree_view_find_path (tree_view, new_cursor_tree, new_cursor_node);
      gtk_tree_view_real_set_cursor (tree_view, cursor_path, TRUE, TRUE);
      gtk_tree_path_free (cursor_path);
    }
  else
    {
      gtk_tree_view_clamp_node_visible (tree_view, cursor_tree, cursor_node);

      if (!tree_view->priv->shift_pressed)
        {
          if (! gtk_widget_keynav_failed (GTK_WIDGET (tree_view),
                                          count < 0 ?
                                          GTK_DIR_UP : GTK_DIR_DOWN))
            {
              GtkWidget *toplevel = gtk_widget_get_toplevel (GTK_WIDGET (tree_view));

              if (toplevel)
                gtk_widget_child_focus (toplevel,
                                        count < 0 ?
                                        GTK_DIR_TAB_BACKWARD :
                                        GTK_DIR_TAB_FORWARD);

              grab_focus = FALSE;
            }
        }
      else
        {
          gtk_widget_error_bell (GTK_WIDGET (tree_view));
        }
    }

  if (grab_focus)
    gtk_widget_grab_focus (GTK_WIDGET (tree_view));
}

static void
gtk_tree_view_move_cursor_page_up_down (GtkTreeView *tree_view,
					gint         count)
{
  GtkRBTree *cursor_tree = NULL;
  GtkRBNode *cursor_node = NULL;
  GtkTreePath *old_cursor_path = NULL;
  GtkTreePath *cursor_path = NULL;
  GtkRBTree *start_cursor_tree = NULL;
  GtkRBNode *start_cursor_node = NULL;
  gint y;
  gint window_y;
  gint vertical_separator;

  if (! GTK_WIDGET_HAS_FOCUS (tree_view))
    return;

  if (gtk_tree_row_reference_valid (tree_view->priv->cursor))
    old_cursor_path = gtk_tree_row_reference_get_path (tree_view->priv->cursor);
  else
    /* This is sorta weird.  Focus in should give us a cursor */
    return;

  gtk_widget_style_get (GTK_WIDGET (tree_view), "vertical-separator", &vertical_separator, NULL);
  _gtk_tree_view_find_node (tree_view, old_cursor_path,
			    &cursor_tree, &cursor_node);

  if (cursor_tree == NULL)
    {
      /* FIXME: we lost the cursor.  Should we try to get one? */
      gtk_tree_path_free (old_cursor_path);
      return;
    }
  g_return_if_fail (cursor_node != NULL);

  y = _gtk_rbtree_node_find_offset (cursor_tree, cursor_node);
  window_y = RBTREE_Y_TO_TREE_WINDOW_Y (tree_view, y);
  y += tree_view->priv->cursor_offset;
  y += count * (int)tree_view->priv->vadjustment->page_increment;
  y = CLAMP (y, (gint)tree_view->priv->vadjustment->lower,  (gint)tree_view->priv->vadjustment->upper - vertical_separator);

  if (y >= tree_view->priv->height)
    y = tree_view->priv->height - 1;

  tree_view->priv->cursor_offset =
    _gtk_rbtree_find_offset (tree_view->priv->tree, y,
			     &cursor_tree, &cursor_node);

  if (tree_view->priv->cursor_offset > BACKGROUND_HEIGHT (cursor_node))
    {
      _gtk_rbtree_next_full (cursor_tree, cursor_node,
			     &cursor_tree, &cursor_node);
      tree_view->priv->cursor_offset -= BACKGROUND_HEIGHT (cursor_node);
    }

  y -= tree_view->priv->cursor_offset;
  cursor_path = _gtk_tree_view_find_path (tree_view, cursor_tree, cursor_node);

  start_cursor_tree = cursor_tree;
  start_cursor_node = cursor_node;

  if (! search_first_focusable_path (tree_view, &cursor_path,
				     (count != -1),
				     &cursor_tree, &cursor_node))
    {
      /* It looks like we reached the end of the view without finding
       * a focusable row.  We will step backwards to find the last
       * focusable row.
       */
      cursor_tree = start_cursor_tree;
      cursor_node = start_cursor_node;
      cursor_path = _gtk_tree_view_find_path (tree_view, cursor_tree, cursor_node);

      search_first_focusable_path (tree_view, &cursor_path,
				   (count == -1),
				   &cursor_tree, &cursor_node);
    }

  if (!cursor_path)
    goto cleanup;

  /* update y */
  y = _gtk_rbtree_node_find_offset (cursor_tree, cursor_node);

  gtk_tree_view_real_set_cursor (tree_view, cursor_path, TRUE, FALSE);

  y -= window_y;
  gtk_tree_view_scroll_to_point (tree_view, -1, y);
  gtk_tree_view_clamp_node_visible (tree_view, cursor_tree, cursor_node);
  _gtk_tree_view_queue_draw_node (tree_view, cursor_tree, cursor_node, NULL);

  if (!gtk_tree_path_compare (old_cursor_path, cursor_path))
    gtk_widget_error_bell (GTK_WIDGET (tree_view));

  gtk_widget_grab_focus (GTK_WIDGET (tree_view));

cleanup:
  gtk_tree_path_free (old_cursor_path);
  gtk_tree_path_free (cursor_path);
}

static void
gtk_tree_view_move_cursor_left_right (GtkTreeView *tree_view,
				      gint         count)
{
  GtkRBTree *cursor_tree = NULL;
  GtkRBNode *cursor_node = NULL;
  GtkTreePath *cursor_path = NULL;
  GtkTreeViewColumn *column;
  GtkTreeIter iter;
  GList *list;
  gboolean found_column = FALSE;
  gboolean rtl;

  rtl = (gtk_widget_get_direction (GTK_WIDGET (tree_view)) == GTK_TEXT_DIR_RTL);

  if (! GTK_WIDGET_HAS_FOCUS (tree_view))
    return;

  if (gtk_tree_row_reference_valid (tree_view->priv->cursor))
    cursor_path = gtk_tree_row_reference_get_path (tree_view->priv->cursor);
  else
    return;

  _gtk_tree_view_find_node (tree_view, cursor_path, &cursor_tree, &cursor_node);
  if (cursor_tree == NULL)
    return;
  if (gtk_tree_model_get_iter (tree_view->priv->model, &iter, cursor_path) == FALSE)
    {
      gtk_tree_path_free (cursor_path);
      return;
    }
  gtk_tree_path_free (cursor_path);

  list = rtl ? g_list_last (tree_view->priv->columns) : g_list_first (tree_view->priv->columns);
  if (tree_view->priv->focus_column)
    {
      for (; list; list = (rtl ? list->prev : list->next))
	{
	  if (list->data == tree_view->priv->focus_column)
	    break;
	}
    }

  while (list)
    {
      gboolean left, right;

      column = list->data;
      if (column->visible == FALSE)
	goto loop_end;

      gtk_tree_view_column_cell_set_cell_data (column,
					       tree_view->priv->model,
					       &iter,
					       GTK_RBNODE_FLAG_SET (cursor_node, GTK_RBNODE_IS_PARENT),
					       cursor_node->children?TRUE:FALSE);

      if (rtl)
        {
	  right = list->prev ? TRUE : FALSE;
	  left = list->next ? TRUE : FALSE;
	}
      else
        {
	  left = list->prev ? TRUE : FALSE;
	  right = list->next ? TRUE : FALSE;
        }

      if (_gtk_tree_view_column_cell_focus (column, count, left, right))
	{
	  tree_view->priv->focus_column = column;
	  found_column = TRUE;
	  break;
	}
    loop_end:
      if (count == 1)
	list = rtl ? list->prev : list->next;
      else
	list = rtl ? list->next : list->prev;
    }

  if (found_column)
    {
      if (!gtk_tree_view_has_special_cell (tree_view))
	_gtk_tree_view_queue_draw_node (tree_view,
				        cursor_tree,
				        cursor_node,
				        NULL);
      g_signal_emit (tree_view, tree_view_signals[CURSOR_CHANGED], 0);
      gtk_widget_grab_focus (GTK_WIDGET (tree_view));
    }
  else
    {
      gtk_widget_error_bell (GTK_WIDGET (tree_view));
    }

  gtk_tree_view_clamp_column_visible (tree_view,
				      tree_view->priv->focus_column, TRUE);
}

static void
gtk_tree_view_move_cursor_start_end (GtkTreeView *tree_view,
				     gint         count)
{
  GtkRBTree *cursor_tree;
  GtkRBNode *cursor_node;
  GtkTreePath *path;
  GtkTreePath *old_path;

  if (! GTK_WIDGET_HAS_FOCUS (tree_view))
    return;

  g_return_if_fail (tree_view->priv->tree != NULL);

  gtk_tree_view_get_cursor (tree_view, &old_path, NULL);

  cursor_tree = tree_view->priv->tree;
  cursor_node = cursor_tree->root;

  if (count == -1)
    {
      while (cursor_node && cursor_node->left != cursor_tree->nil)
	cursor_node = cursor_node->left;

      /* Now go forward to find the first focusable row. */
      path = _gtk_tree_view_find_path (tree_view, cursor_tree, cursor_node);
      search_first_focusable_path (tree_view, &path,
				   TRUE, &cursor_tree, &cursor_node);
    }
  else
    {
      do
	{
	  while (cursor_node && cursor_node->right != cursor_tree->nil)
	    cursor_node = cursor_node->right;
	  if (cursor_node->children == NULL)
	    break;

	  cursor_tree = cursor_node->children;
	  cursor_node = cursor_tree->root;
	}
      while (1);

      /* Now go backwards to find last focusable row. */
      path = _gtk_tree_view_find_path (tree_view, cursor_tree, cursor_node);
      search_first_focusable_path (tree_view, &path,
				   FALSE, &cursor_tree, &cursor_node);
    }

  if (!path)
    goto cleanup;

  if (gtk_tree_path_compare (old_path, path))
    {
      gtk_tree_view_real_set_cursor (tree_view, path, TRUE, TRUE);
      gtk_widget_grab_focus (GTK_WIDGET (tree_view));
    }
  else
    {
      gtk_widget_error_bell (GTK_WIDGET (tree_view));
    }

cleanup:
  gtk_tree_path_free (old_path);
  gtk_tree_path_free (path);
}

static gboolean
gtk_tree_view_real_select_all (GtkTreeView *tree_view)
{
  if (! GTK_WIDGET_HAS_FOCUS (tree_view))
    return FALSE;

  if (tree_view->priv->selection->type != GTK_SELECTION_MULTIPLE)
    return FALSE;

  gtk_tree_selection_select_all (tree_view->priv->selection);

  return TRUE;
}

static gboolean
gtk_tree_view_real_unselect_all (GtkTreeView *tree_view)
{
  if (! GTK_WIDGET_HAS_FOCUS (tree_view))
    return FALSE;

  if (tree_view->priv->selection->type != GTK_SELECTION_MULTIPLE)
    return FALSE;

  gtk_tree_selection_unselect_all (tree_view->priv->selection);

  return TRUE;
}

static gboolean
gtk_tree_view_real_select_cursor_row (GtkTreeView *tree_view,
				      gboolean     start_editing)
{
  GtkRBTree *new_tree = NULL;
  GtkRBNode *new_node = NULL;
  GtkRBTree *cursor_tree = NULL;
  GtkRBNode *cursor_node = NULL;
  GtkTreePath *cursor_path = NULL;
  GtkTreeSelectMode mode = 0;

  if (! GTK_WIDGET_HAS_FOCUS (tree_view))
    return FALSE;

  if (tree_view->priv->cursor)
    cursor_path = gtk_tree_row_reference_get_path (tree_view->priv->cursor);

  if (cursor_path == NULL)
    return FALSE;

  _gtk_tree_view_find_node (tree_view, cursor_path,
			    &cursor_tree, &cursor_node);

  if (cursor_tree == NULL)
    {
      gtk_tree_path_free (cursor_path);
      return FALSE;
    }

  if (!tree_view->priv->shift_pressed && start_editing &&
      tree_view->priv->focus_column)
    {
      if (gtk_tree_view_start_editing (tree_view, cursor_path))
	{
	  gtk_tree_path_free (cursor_path);
	  return TRUE;
	}
    }

  if (tree_view->priv->ctrl_pressed)
    mode |= GTK_TREE_SELECT_MODE_TOGGLE;
  if (tree_view->priv->shift_pressed)
    mode |= GTK_TREE_SELECT_MODE_EXTEND;

  _gtk_tree_selection_internal_select_node (tree_view->priv->selection,
					    cursor_node,
					    cursor_tree,
					    cursor_path,
                                            mode,
					    FALSE);

  /* We bail out if the original (tree, node) don't exist anymore after
   * handling the selection-changed callback.  We do return TRUE because
   * the key press has been handled at this point.
   */
  _gtk_tree_view_find_node (tree_view, cursor_path, &new_tree, &new_node);

  if (cursor_tree != new_tree || cursor_node != new_node)
    return FALSE;

  gtk_tree_view_clamp_node_visible (tree_view, cursor_tree, cursor_node);

  gtk_widget_grab_focus (GTK_WIDGET (tree_view));
  _gtk_tree_view_queue_draw_node (tree_view, cursor_tree, cursor_node, NULL);

  if (!tree_view->priv->shift_pressed)
    gtk_tree_view_row_activated (tree_view, cursor_path,
                                 tree_view->priv->focus_column);
    
  gtk_tree_path_free (cursor_path);

  return TRUE;
}

static gboolean
gtk_tree_view_real_toggle_cursor_row (GtkTreeView *tree_view)
{
  GtkRBTree *new_tree = NULL;
  GtkRBNode *new_node = NULL;
  GtkRBTree *cursor_tree = NULL;
  GtkRBNode *cursor_node = NULL;
  GtkTreePath *cursor_path = NULL;

  if (! GTK_WIDGET_HAS_FOCUS (tree_view))
    return FALSE;

  cursor_path = NULL;
  if (tree_view->priv->cursor)
    cursor_path = gtk_tree_row_reference_get_path (tree_view->priv->cursor);

  if (cursor_path == NULL)
    return FALSE;

  _gtk_tree_view_find_node (tree_view, cursor_path,
			    &cursor_tree, &cursor_node);
  if (cursor_tree == NULL)
    {
      gtk_tree_path_free (cursor_path);
      return FALSE;
    }

  _gtk_tree_selection_internal_select_node (tree_view->priv->selection,
					    cursor_node,
					    cursor_tree,
					    cursor_path,
                                            GTK_TREE_SELECT_MODE_TOGGLE,
					    FALSE);

  /* We bail out if the original (tree, node) don't exist anymore after
   * handling the selection-changed callback.  We do return TRUE because
   * the key press has been handled at this point.
   */
  _gtk_tree_view_find_node (tree_view, cursor_path, &new_tree, &new_node);

  if (cursor_tree != new_tree || cursor_node != new_node)
    return FALSE;

  gtk_tree_view_clamp_node_visible (tree_view, cursor_tree, cursor_node);

  gtk_widget_grab_focus (GTK_WIDGET (tree_view));
  gtk_tree_view_queue_draw_path (tree_view, cursor_path, NULL);
  gtk_tree_path_free (cursor_path);

  return TRUE;
}

static gboolean
gtk_tree_view_real_expand_collapse_cursor_row (GtkTreeView *tree_view,
					       gboolean     logical,
					       gboolean     expand,
					       gboolean     open_all)
{
  GtkTreePath *cursor_path = NULL;
  GtkRBTree *tree;
  GtkRBNode *node;

  if (! GTK_WIDGET_HAS_FOCUS (tree_view))
    return FALSE;

  cursor_path = NULL;
  if (tree_view->priv->cursor)
    cursor_path = gtk_tree_row_reference_get_path (tree_view->priv->cursor);

  if (cursor_path == NULL)
    return FALSE;

  if (_gtk_tree_view_find_node (tree_view, cursor_path, &tree, &node))
    return FALSE;

  /* Don't handle the event if we aren't an expander */
  if (!((node->flags & GTK_RBNODE_IS_PARENT) == GTK_RBNODE_IS_PARENT))
    return FALSE;

  if (!logical
      && gtk_widget_get_direction (GTK_WIDGET (tree_view)) == GTK_TEXT_DIR_RTL)
    expand = !expand;

  if (expand)
    gtk_tree_view_real_expand_row (tree_view, cursor_path, tree, node, open_all, TRUE);
  else
    gtk_tree_view_real_collapse_row (tree_view, cursor_path, tree, node, TRUE);

  gtk_tree_path_free (cursor_path);

  return TRUE;
}

static gboolean
gtk_tree_view_real_select_cursor_parent (GtkTreeView *tree_view)
{
  GtkRBTree *cursor_tree = NULL;
  GtkRBNode *cursor_node = NULL;
  GtkTreePath *cursor_path = NULL;
  GdkModifierType state;

  if (! GTK_WIDGET_HAS_FOCUS (tree_view))
    goto out;

  cursor_path = NULL;
  if (tree_view->priv->cursor)
    cursor_path = gtk_tree_row_reference_get_path (tree_view->priv->cursor);

  if (cursor_path == NULL)
    goto out;

  _gtk_tree_view_find_node (tree_view, cursor_path,
			    &cursor_tree, &cursor_node);
  if (cursor_tree == NULL)
    {
      gtk_tree_path_free (cursor_path);
      goto out;
    }

  if (cursor_tree->parent_node)
    {
      gtk_tree_view_queue_draw_path (tree_view, cursor_path, NULL);
      cursor_node = cursor_tree->parent_node;
      cursor_tree = cursor_tree->parent_tree;

      gtk_tree_path_up (cursor_path);

      if (gtk_get_current_event_state (&state))
	{
	  if ((state & GDK_CONTROL_MASK) == GDK_CONTROL_MASK)
	    tree_view->priv->ctrl_pressed = TRUE;
	}

      gtk_tree_view_real_set_cursor (tree_view, cursor_path, TRUE, FALSE);
      gtk_tree_view_clamp_node_visible (tree_view, cursor_tree, cursor_node);

      gtk_widget_grab_focus (GTK_WIDGET (tree_view));
      gtk_tree_view_queue_draw_path (tree_view, cursor_path, NULL);
      gtk_tree_path_free (cursor_path);

      tree_view->priv->ctrl_pressed = FALSE;

      return TRUE;
    }

 out:

  tree_view->priv->search_entry_avoid_unhandled_binding = TRUE;
  return FALSE;
}

static gboolean
gtk_tree_view_search_entry_flush_timeout (GtkTreeView *tree_view)
{
  gtk_tree_view_search_dialog_hide (tree_view->priv->search_window, tree_view);
  tree_view->priv->typeselect_flush_timeout = 0;

  return FALSE;
}

/* Cut and paste from gtkwindow.c */
static void
send_focus_change (GtkWidget *widget,
		   gboolean   in)
{
  GdkEvent *fevent = gdk_event_new (GDK_FOCUS_CHANGE);

  g_object_ref (widget);
   
 if (in)
    GTK_WIDGET_SET_FLAGS (widget, GTK_HAS_FOCUS);
  else
    GTK_WIDGET_UNSET_FLAGS (widget, GTK_HAS_FOCUS);

  fevent->focus_change.type = GDK_FOCUS_CHANGE;
  fevent->focus_change.window = g_object_ref (widget->window);
  fevent->focus_change.in = in;
  
  gtk_widget_event (widget, fevent);
  
  g_object_notify (G_OBJECT (widget), "has-focus");

  g_object_unref (widget);
  gdk_event_free (fevent);
}

static void
gtk_tree_view_ensure_interactive_directory (GtkTreeView *tree_view)
{
  GtkWidget *frame, *vbox, *toplevel;
  GdkScreen *screen;

  if (tree_view->priv->search_custom_entry_set)
    return;

  toplevel = gtk_widget_get_toplevel (GTK_WIDGET (tree_view));
  screen = gtk_widget_get_screen (GTK_WIDGET (tree_view));

   if (tree_view->priv->search_window != NULL)
     {
       if (GTK_WINDOW (toplevel)->group)
	 gtk_window_group_add_window (GTK_WINDOW (toplevel)->group,
				      GTK_WINDOW (tree_view->priv->search_window));
       else if (GTK_WINDOW (tree_view->priv->search_window)->group)
	 gtk_window_group_remove_window (GTK_WINDOW (tree_view->priv->search_window)->group,
					 GTK_WINDOW (tree_view->priv->search_window));
       gtk_window_set_screen (GTK_WINDOW (tree_view->priv->search_window), screen);
       return;
     }
   
  tree_view->priv->search_window = gtk_window_new (GTK_WINDOW_POPUP);
  gtk_window_set_screen (GTK_WINDOW (tree_view->priv->search_window), screen);

  if (GTK_WINDOW (toplevel)->group)
    gtk_window_group_add_window (GTK_WINDOW (toplevel)->group,
				 GTK_WINDOW (tree_view->priv->search_window));

  gtk_window_set_type_hint (GTK_WINDOW (tree_view->priv->search_window),
			    GDK_WINDOW_TYPE_HINT_UTILITY);
  gtk_window_set_modal (GTK_WINDOW (tree_view->priv->search_window), TRUE);
  g_signal_connect (tree_view->priv->search_window, "delete-event",
		    G_CALLBACK (gtk_tree_view_search_delete_event),
		    tree_view);
  g_signal_connect (tree_view->priv->search_window, "key-press-event",
		    G_CALLBACK (gtk_tree_view_search_key_press_event),
		    tree_view);
  g_signal_connect (tree_view->priv->search_window, "button-press-event",
		    G_CALLBACK (gtk_tree_view_search_button_press_event),
		    tree_view);
  g_signal_connect (tree_view->priv->search_window, "scroll-event",
		    G_CALLBACK (gtk_tree_view_search_scroll_event),
		    tree_view);

  frame = gtk_frame_new (NULL);
  gtk_frame_set_shadow_type (GTK_FRAME (frame), GTK_SHADOW_ETCHED_IN);
  gtk_widget_show (frame);
  gtk_container_add (GTK_CONTAINER (tree_view->priv->search_window), frame);

  vbox = gtk_vbox_new (FALSE, 0);
  gtk_widget_show (vbox);
  gtk_container_add (GTK_CONTAINER (frame), vbox);
  gtk_container_set_border_width (GTK_CONTAINER (vbox), 3);

  /* add entry */
  tree_view->priv->search_entry = gtk_entry_new ();
  gtk_widget_show (tree_view->priv->search_entry);
  g_signal_connect (tree_view->priv->search_entry, "populate-popup",
		    G_CALLBACK (gtk_tree_view_search_disable_popdown),
		    tree_view);
  g_signal_connect (tree_view->priv->search_entry,
		    "activate", G_CALLBACK (gtk_tree_view_search_activate),
		    tree_view);
  g_signal_connect (GTK_ENTRY (tree_view->priv->search_entry)->im_context,
		    "preedit-changed",
		    G_CALLBACK (gtk_tree_view_search_preedit_changed),
		    tree_view);
  gtk_container_add (GTK_CONTAINER (vbox),
		     tree_view->priv->search_entry);

  gtk_widget_realize (tree_view->priv->search_entry);
}

/* Pops up the interactive search entry.  If keybinding is TRUE then the user
 * started this by typing the start_interactive_search keybinding.  Otherwise, it came from 
 */
static gboolean
gtk_tree_view_real_start_interactive_search (GtkTreeView *tree_view,
					     gboolean     keybinding)
{
  /* We only start interactive search if we have focus or the columns
   * have focus.  If one of our children have focus, we don't want to
   * start the search.
   */
  GList *list;
  gboolean found_focus = FALSE;
  GtkWidgetClass *entry_parent_class;
  
  if (!tree_view->priv->enable_search && !keybinding)
    return FALSE;

  if (tree_view->priv->search_custom_entry_set)
    return FALSE;

  if (tree_view->priv->search_window != NULL &&
      GTK_WIDGET_VISIBLE (tree_view->priv->search_window))
    return TRUE;

  for (list = tree_view->priv->columns; list; list = list->next)
    {
      GtkTreeViewColumn *column;

      column = list->data;
      if (! column->visible)
	continue;

      if (GTK_WIDGET_HAS_FOCUS (column->button))
	{
	  found_focus = TRUE;
	  break;
	}
    }
  
  if (GTK_WIDGET_HAS_FOCUS (tree_view))
    found_focus = TRUE;

  if (!found_focus)
    return FALSE;

  if (tree_view->priv->search_column < 0)
    return FALSE;

  gtk_tree_view_ensure_interactive_directory (tree_view);

  if (keybinding)
    gtk_entry_set_text (GTK_ENTRY (tree_view->priv->search_entry), "");

  /* done, show it */
  tree_view->priv->search_position_func (tree_view, tree_view->priv->search_window, tree_view->priv->search_position_user_data);
  gtk_widget_show (tree_view->priv->search_window);
  if (tree_view->priv->search_entry_changed_id == 0)
    {
      tree_view->priv->search_entry_changed_id =
	g_signal_connect (tree_view->priv->search_entry, "changed",
			  G_CALLBACK (gtk_tree_view_search_init),
			  tree_view);
    }

  tree_view->priv->typeselect_flush_timeout =
    gdk_threads_add_timeout (GTK_TREE_VIEW_SEARCH_DIALOG_TIMEOUT,
		   (GSourceFunc) gtk_tree_view_search_entry_flush_timeout,
		   tree_view);

  /* Grab focus will select all the text.  We don't want that to happen, so we
   * call the parent instance and bypass the selection change.  This is probably
   * really non-kosher. */
  entry_parent_class = g_type_class_peek_parent (GTK_ENTRY_GET_CLASS (tree_view->priv->search_entry));
  (entry_parent_class->grab_focus) (tree_view->priv->search_entry);

  /* send focus-in event */
  send_focus_change (tree_view->priv->search_entry, TRUE);

  /* search first matching iter */
  gtk_tree_view_search_init (tree_view->priv->search_entry, tree_view);

  return TRUE;
}

static gboolean
gtk_tree_view_start_interactive_search (GtkTreeView *tree_view)
{
  return gtk_tree_view_real_start_interactive_search (tree_view, TRUE);
}

/* this function returns the new width of the column being resized given
 * the column and x position of the cursor; the x cursor position is passed
 * in as a pointer and automagicly corrected if it's beyond min/max limits
 */
static gint
gtk_tree_view_new_column_width (GtkTreeView *tree_view,
				gint       i,
				gint      *x)
{
  GtkTreeViewColumn *column;
  gint width;
  gboolean rtl;

  /* first translate the x position from widget->window
   * to clist->clist_window
   */
  rtl = (gtk_widget_get_direction (GTK_WIDGET (tree_view)) == GTK_TEXT_DIR_RTL);
  column = g_list_nth (tree_view->priv->columns, i)->data;
  width = rtl ? (column->button->allocation.x + column->button->allocation.width - *x) : (*x - column->button->allocation.x);
 
  /* Clamp down the value */
  if (column->min_width == -1)
    width = MAX (column->button->requisition.width,
		 width);
  else
    width = MAX (column->min_width,
		 width);
  if (column->max_width != -1)
    width = MIN (width, column->max_width);

  *x = rtl ? (column->button->allocation.x + column->button->allocation.width - width) : (column->button->allocation.x + width);
 
  return width;
}


/* FIXME this adjust_allocation is a big cut-and-paste from
 * GtkCList, needs to be some "official" way to do this
 * factored out.
 */
typedef struct
{
  GdkWindow *window;
  int dx;
  int dy;
} ScrollData;

/* The window to which widget->window is relative */
#define ALLOCATION_WINDOW(widget)		\
   (GTK_WIDGET_NO_WINDOW (widget) ?		\
    (widget)->window :                          \
     gdk_window_get_parent ((widget)->window))

static void
adjust_allocation_recurse (GtkWidget *widget,
			   gpointer   data)
{
  ScrollData *scroll_data = data;

  /* Need to really size allocate instead of just poking
   * into widget->allocation if the widget is not realized.
   * FIXME someone figure out why this was.
   */
  if (!GTK_WIDGET_REALIZED (widget))
    {
      if (GTK_WIDGET_VISIBLE (widget))
	{
	  GdkRectangle tmp_rectangle = widget->allocation;
	  tmp_rectangle.x += scroll_data->dx;
          tmp_rectangle.y += scroll_data->dy;
          
	  gtk_widget_size_allocate (widget, &tmp_rectangle);
	}
    }
  else
    {
      if (ALLOCATION_WINDOW (widget) == scroll_data->window)
	{
	  widget->allocation.x += scroll_data->dx;
          widget->allocation.y += scroll_data->dy;
          
	  if (GTK_IS_CONTAINER (widget))
	    gtk_container_forall (GTK_CONTAINER (widget),
				  adjust_allocation_recurse,
				  data);
	}
    }
}

static void
adjust_allocation (GtkWidget *widget,
		   int        dx,
                   int        dy)
{
  ScrollData scroll_data;

  if (GTK_WIDGET_REALIZED (widget))
    scroll_data.window = ALLOCATION_WINDOW (widget);
  else
    scroll_data.window = NULL;
    
  scroll_data.dx = dx;
  scroll_data.dy = dy;
  
  adjust_allocation_recurse (widget, &scroll_data);
}

/* Callbacks */
static void
gtk_tree_view_adjustment_changed (GtkAdjustment *adjustment,
				  GtkTreeView   *tree_view)
{
  if (GTK_WIDGET_REALIZED (tree_view))
    {
      gint dy;
	
      gdk_window_move (tree_view->priv->bin_window,
		       - tree_view->priv->hadjustment->value,
		       TREE_VIEW_HEADER_HEIGHT (tree_view));
      gdk_window_move (tree_view->priv->header_window,
		       - tree_view->priv->hadjustment->value,
		       0);
      dy = tree_view->priv->dy - (int) tree_view->priv->vadjustment->value;
      if (dy && tree_view->priv->edited_column)
	{
	  if (GTK_IS_WIDGET (tree_view->priv->edited_column->editable_widget))
	    {
	      GList *list;
	      GtkWidget *widget;
	      GtkTreeViewChild *child = NULL;

	      widget = GTK_WIDGET (tree_view->priv->edited_column->editable_widget);
	      adjust_allocation (widget, 0, dy); 
	      
	      for (list = tree_view->priv->children; list; list = list->next)
		{
		  child = (GtkTreeViewChild *)list->data;
		  if (child->widget == widget)
		    {
		      child->y += dy;
		      break;
		    }
		}
	    }
	}
      gdk_window_scroll (tree_view->priv->bin_window, 0, dy);

      if (tree_view->priv->dy != (int) tree_view->priv->vadjustment->value)
        {
          /* update our dy and top_row */
          tree_view->priv->dy = (int) tree_view->priv->vadjustment->value;

          if (!tree_view->priv->in_top_row_to_dy)
            gtk_tree_view_dy_to_top_row (tree_view);
	}

      gdk_window_process_updates (tree_view->priv->header_window, TRUE);
      gdk_window_process_updates (tree_view->priv->bin_window, TRUE);
    }
}



/* Public methods
 */

/**
 * gtk_tree_view_new:
 *
 * Creates a new #GtkTreeView widget.
 *
 * Return value: A newly created #GtkTreeView widget.
 **/
GtkWidget *
gtk_tree_view_new (void)
{
  return g_object_new (GTK_TYPE_TREE_VIEW, NULL);
}

/**
 * gtk_tree_view_new_with_model:
 * @model: the model.
 *
 * Creates a new #GtkTreeView widget with the model initialized to @model.
 *
 * Return value: A newly created #GtkTreeView widget.
 **/
GtkWidget *
gtk_tree_view_new_with_model (GtkTreeModel *model)
{
  return g_object_new (GTK_TYPE_TREE_VIEW, "model", model, NULL);
}

/* Public Accessors
 */

/**
 * gtk_tree_view_get_model:
 * @tree_view: a #GtkTreeView
 *
 * Returns the model the #GtkTreeView is based on.  Returns %NULL if the
 * model is unset.
 *
 * Return value: A #GtkTreeModel, or %NULL if none is currently being used.
 **/
GtkTreeModel *
gtk_tree_view_get_model (GtkTreeView *tree_view)
{
  g_return_val_if_fail (GTK_IS_TREE_VIEW (tree_view), NULL);

  return tree_view->priv->model;
}

/**
 * gtk_tree_view_set_model:
 * @tree_view: A #GtkTreeNode.
 * @model: The model.
 *
 * Sets the model for a #GtkTreeView.  If the @tree_view already has a model
 * set, it will remove it before setting the new model.  If @model is %NULL, 
 * then it will unset the old model.
 **/
void
gtk_tree_view_set_model (GtkTreeView  *tree_view,
			 GtkTreeModel *model)
{
  g_return_if_fail (GTK_IS_TREE_VIEW (tree_view));
  g_return_if_fail (model == NULL || GTK_IS_TREE_MODEL (model));

  if (model == tree_view->priv->model)
    return;

  if (tree_view->priv->scroll_to_path)
    {
      gtk_tree_row_reference_free (tree_view->priv->scroll_to_path);
      tree_view->priv->scroll_to_path = NULL;
    }

  if (tree_view->priv->model)
    {
      GList *tmplist = tree_view->priv->columns;

      gtk_tree_view_unref_and_check_selection_tree (tree_view, tree_view->priv->tree);
      gtk_tree_view_stop_editing (tree_view, TRUE);

      remove_expand_collapse_timeout (tree_view);

      g_signal_handlers_disconnect_by_func (tree_view->priv->model,
					    gtk_tree_view_row_changed,
					    tree_view);
      g_signal_handlers_disconnect_by_func (tree_view->priv->model,
					    gtk_tree_view_row_inserted,
					    tree_view);
      g_signal_handlers_disconnect_by_func (tree_view->priv->model,
					    gtk_tree_view_row_has_child_toggled,
					    tree_view);
      g_signal_handlers_disconnect_by_func (tree_view->priv->model,
					    gtk_tree_view_row_deleted,
					    tree_view);
      g_signal_handlers_disconnect_by_func (tree_view->priv->model,
					    gtk_tree_view_rows_reordered,
					    tree_view);

      for (; tmplist; tmplist = tmplist->next)
	_gtk_tree_view_column_unset_model (tmplist->data,
					   tree_view->priv->model);

      if (tree_view->priv->tree)
	gtk_tree_view_free_rbtree (tree_view);

      gtk_tree_row_reference_free (tree_view->priv->drag_dest_row);
      tree_view->priv->drag_dest_row = NULL;
      gtk_tree_row_reference_free (tree_view->priv->cursor);
      tree_view->priv->cursor = NULL;
      gtk_tree_row_reference_free (tree_view->priv->anchor);
      tree_view->priv->anchor = NULL;
      gtk_tree_row_reference_free (tree_view->priv->top_row);
      tree_view->priv->top_row = NULL;
      gtk_tree_row_reference_free (tree_view->priv->last_button_press);
      tree_view->priv->last_button_press = NULL;
      gtk_tree_row_reference_free (tree_view->priv->last_button_press_2);
      tree_view->priv->last_button_press_2 = NULL;
      gtk_tree_row_reference_free (tree_view->priv->scroll_to_path);
      tree_view->priv->scroll_to_path = NULL;

      tree_view->priv->scroll_to_column = NULL;

      g_object_unref (tree_view->priv->model);

      tree_view->priv->search_column = -1;
      tree_view->priv->fixed_height_check = 0;
      tree_view->priv->fixed_height = -1;
      tree_view->priv->dy = tree_view->priv->top_row_dy = 0;
    }

  tree_view->priv->model = model;

  if (tree_view->priv->model)
    {
      gint i;
      GtkTreePath *path;
      GtkTreeIter iter;
      GtkTreeModelFlags flags;

      if (tree_view->priv->search_column == -1)
	{
	  for (i = 0; i < gtk_tree_model_get_n_columns (model); i++)
	    {
	      GType type = gtk_tree_model_get_column_type (model, i);

	      if (g_value_type_transformable (type, G_TYPE_STRING))
		{
		  tree_view->priv->search_column = i;
		  break;
		}
	    }
	}

      g_object_ref (tree_view->priv->model);
      g_signal_connect (tree_view->priv->model,
			"row-changed",
			G_CALLBACK (gtk_tree_view_row_changed),
			tree_view);
      g_signal_connect (tree_view->priv->model,
			"row-inserted",
			G_CALLBACK (gtk_tree_view_row_inserted),
			tree_view);
      g_signal_connect (tree_view->priv->model,
			"row-has-child-toggled",
			G_CALLBACK (gtk_tree_view_row_has_child_toggled),
			tree_view);
      g_signal_connect (tree_view->priv->model,
			"row-deleted",
			G_CALLBACK (gtk_tree_view_row_deleted),
			tree_view);
      g_signal_connect (tree_view->priv->model,
			"rows-reordered",
			G_CALLBACK (gtk_tree_view_rows_reordered),
			tree_view);

      flags = gtk_tree_model_get_flags (tree_view->priv->model);
      if ((flags & GTK_TREE_MODEL_LIST_ONLY) == GTK_TREE_MODEL_LIST_ONLY)
        GTK_TREE_VIEW_SET_FLAG (tree_view, GTK_TREE_VIEW_IS_LIST);
      else
        GTK_TREE_VIEW_UNSET_FLAG (tree_view, GTK_TREE_VIEW_IS_LIST);

      path = gtk_tree_path_new_first ();
      if (gtk_tree_model_get_iter (tree_view->priv->model, &iter, path))
	{
	  tree_view->priv->tree = _gtk_rbtree_new ();
	  gtk_tree_view_build_tree (tree_view, tree_view->priv->tree, &iter, 1, FALSE);
	}
      gtk_tree_path_free (path);

      /*  FIXME: do I need to do this? gtk_tree_view_create_buttons (tree_view); */
      install_presize_handler (tree_view);
    }

  g_object_notify (G_OBJECT (tree_view), "model");

  if (tree_view->priv->selection)
  _gtk_tree_selection_emit_changed (tree_view->priv->selection);

  if (GTK_WIDGET_REALIZED (tree_view))
    gtk_widget_queue_resize (GTK_WIDGET (tree_view));
}

/**
 * gtk_tree_view_get_selection:
 * @tree_view: A #GtkTreeView.
 *
 * Gets the #GtkTreeSelection associated with @tree_view.
 *
 * Return value: A #GtkTreeSelection object.
 **/
GtkTreeSelection *
gtk_tree_view_get_selection (GtkTreeView *tree_view)
{
  g_return_val_if_fail (GTK_IS_TREE_VIEW (tree_view), NULL);

  return tree_view->priv->selection;
}

/**
 * gtk_tree_view_get_hadjustment:
 * @tree_view: A #GtkTreeView
 *
 * Gets the #GtkAdjustment currently being used for the horizontal aspect.
 *
 * Return value: A #GtkAdjustment object, or %NULL if none is currently being
 * used.
 **/
GtkAdjustment *
gtk_tree_view_get_hadjustment (GtkTreeView *tree_view)
{
  g_return_val_if_fail (GTK_IS_TREE_VIEW (tree_view), NULL);

  if (tree_view->priv->hadjustment == NULL)
    gtk_tree_view_set_hadjustment (tree_view, NULL);

  return tree_view->priv->hadjustment;
}

/**
 * gtk_tree_view_set_hadjustment:
 * @tree_view: A #GtkTreeView
 * @adjustment: The #GtkAdjustment to set, or %NULL
 *
 * Sets the #GtkAdjustment for the current horizontal aspect.
 **/
void
gtk_tree_view_set_hadjustment (GtkTreeView   *tree_view,
			       GtkAdjustment *adjustment)
{
  g_return_if_fail (GTK_IS_TREE_VIEW (tree_view));

  gtk_tree_view_set_adjustments (tree_view,
				 adjustment,
				 tree_view->priv->vadjustment);

  g_object_notify (G_OBJECT (tree_view), "hadjustment");
}

/**
 * gtk_tree_view_get_vadjustment:
 * @tree_view: A #GtkTreeView
 *
 * Gets the #GtkAdjustment currently being used for the vertical aspect.
 *
 * Return value: A #GtkAdjustment object, or %NULL if none is currently being
 * used.
 **/
GtkAdjustment *
gtk_tree_view_get_vadjustment (GtkTreeView *tree_view)
{
  g_return_val_if_fail (GTK_IS_TREE_VIEW (tree_view), NULL);

  if (tree_view->priv->vadjustment == NULL)
    gtk_tree_view_set_vadjustment (tree_view, NULL);

  return tree_view->priv->vadjustment;
}

/**
 * gtk_tree_view_set_vadjustment:
 * @tree_view: A #GtkTreeView
 * @adjustment: The #GtkAdjustment to set, or %NULL
 *
 * Sets the #GtkAdjustment for the current vertical aspect.
 **/
void
gtk_tree_view_set_vadjustment (GtkTreeView   *tree_view,
			       GtkAdjustment *adjustment)
{
  g_return_if_fail (GTK_IS_TREE_VIEW (tree_view));

  gtk_tree_view_set_adjustments (tree_view,
				 tree_view->priv->hadjustment,
				 adjustment);

  g_object_notify (G_OBJECT (tree_view), "vadjustment");
}

/* Column and header operations */

/**
 * gtk_tree_view_get_headers_visible:
 * @tree_view: A #GtkTreeView.
 *
 * Returns %TRUE if the headers on the @tree_view are visible.
 *
 * Return value: Whether the headers are visible or not.
 **/
gboolean
gtk_tree_view_get_headers_visible (GtkTreeView *tree_view)
{
  g_return_val_if_fail (GTK_IS_TREE_VIEW (tree_view), FALSE);

  return GTK_TREE_VIEW_FLAG_SET (tree_view, GTK_TREE_VIEW_HEADERS_VISIBLE);
}

/**
 * gtk_tree_view_set_headers_visible:
 * @tree_view: A #GtkTreeView.
 * @headers_visible: %TRUE if the headers are visible
 *
 * Sets the visibility state of the headers.
 **/
void
gtk_tree_view_set_headers_visible (GtkTreeView *tree_view,
				   gboolean     headers_visible)
{
  gint x, y;
  GList *list;
  GtkTreeViewColumn *column;

  g_return_if_fail (GTK_IS_TREE_VIEW (tree_view));

  headers_visible = !! headers_visible;

  if (GTK_TREE_VIEW_FLAG_SET (tree_view, GTK_TREE_VIEW_HEADERS_VISIBLE) == headers_visible)
    return;

  if (headers_visible)
    GTK_TREE_VIEW_SET_FLAG (tree_view, GTK_TREE_VIEW_HEADERS_VISIBLE);
  else
    GTK_TREE_VIEW_UNSET_FLAG (tree_view, GTK_TREE_VIEW_HEADERS_VISIBLE);

  if (GTK_WIDGET_REALIZED (tree_view))
    {
      gdk_window_get_position (tree_view->priv->bin_window, &x, &y);
      if (headers_visible)
	{
	  gdk_window_move_resize (tree_view->priv->bin_window, x, y  + TREE_VIEW_HEADER_HEIGHT (tree_view), tree_view->priv->width, GTK_WIDGET (tree_view)->allocation.height -  + TREE_VIEW_HEADER_HEIGHT (tree_view));

          if (GTK_WIDGET_MAPPED (tree_view))
            gtk_tree_view_map_buttons (tree_view);
 	}
      else
	{
	  gdk_window_move_resize (tree_view->priv->bin_window, x, y, tree_view->priv->width, tree_view->priv->height);

	  for (list = tree_view->priv->columns; list; list = list->next)
	    {
	      column = list->data;
	      gtk_widget_unmap (column->button);
	    }
	  gdk_window_hide (tree_view->priv->header_window);
	}
    }

  tree_view->priv->vadjustment->page_size = GTK_WIDGET (tree_view)->allocation.height - TREE_VIEW_HEADER_HEIGHT (tree_view);
  tree_view->priv->vadjustment->page_increment = (GTK_WIDGET (tree_view)->allocation.height - TREE_VIEW_HEADER_HEIGHT (tree_view)) / 2;
  tree_view->priv->vadjustment->lower = 0;
  tree_view->priv->vadjustment->upper = tree_view->priv->height;
  gtk_adjustment_changed (tree_view->priv->vadjustment);

  gtk_widget_queue_resize (GTK_WIDGET (tree_view));

  g_object_notify (G_OBJECT (tree_view), "headers-visible");
}

/**
 * gtk_tree_view_columns_autosize:
 * @tree_view: A #GtkTreeView.
 *
 * Resizes all columns to their optimal width. Only works after the
 * treeview has been realized.
 **/
void
gtk_tree_view_columns_autosize (GtkTreeView *tree_view)
{
  gboolean dirty = FALSE;
  GList *list;
  GtkTreeViewColumn *column;

  g_return_if_fail (GTK_IS_TREE_VIEW (tree_view));

  for (list = tree_view->priv->columns; list; list = list->next)
    {
      column = list->data;
      if (column->column_type == GTK_TREE_VIEW_COLUMN_AUTOSIZE)
	continue;
      _gtk_tree_view_column_cell_set_dirty (column, TRUE);
      dirty = TRUE;
    }

  if (dirty)
    gtk_widget_queue_resize (GTK_WIDGET (tree_view));
}

/**
 * gtk_tree_view_set_headers_clickable:
 * @tree_view: A #GtkTreeView.
 * @setting: %TRUE if the columns are clickable.
 *
 * Allow the column title buttons to be clicked.
 **/
void
gtk_tree_view_set_headers_clickable (GtkTreeView *tree_view,
				     gboolean   setting)
{
  GList *list;

  g_return_if_fail (GTK_IS_TREE_VIEW (tree_view));

  for (list = tree_view->priv->columns; list; list = list->next)
    gtk_tree_view_column_set_clickable (GTK_TREE_VIEW_COLUMN (list->data), setting);

  g_object_notify (G_OBJECT (tree_view), "headers-clickable");
}


/**
 * gtk_tree_view_get_headers_clickable:
 * @tree_view: A #GtkTreeView.
 *
 * Returns whether all header columns are clickable.
 *
 * Return value: %TRUE if all header columns are clickable, otherwise %FALSE
 *
 * Since: 2.10
 **/
gboolean 
gtk_tree_view_get_headers_clickable (GtkTreeView *tree_view)
{
  GList *list;
  
  g_return_val_if_fail (GTK_IS_TREE_VIEW (tree_view), FALSE);

  for (list = tree_view->priv->columns; list; list = list->next)
    if (!GTK_TREE_VIEW_COLUMN (list->data)->clickable)
      return FALSE;

  return TRUE;
}

/**
 * gtk_tree_view_set_rules_hint
 * @tree_view: a #GtkTreeView
 * @setting: %TRUE if the tree requires reading across rows
 *
 * This function tells GTK+ that the user interface for your
 * application requires users to read across tree rows and associate
 * cells with one another. By default, GTK+ will then render the tree
 * with alternating row colors. Do <emphasis>not</emphasis> use it
 * just because you prefer the appearance of the ruled tree; that's a
 * question for the theme. Some themes will draw tree rows in
 * alternating colors even when rules are turned off, and users who
 * prefer that appearance all the time can choose those themes. You
 * should call this function only as a <emphasis>semantic</emphasis>
 * hint to the theme engine that your tree makes alternating colors
 * useful from a functional standpoint (since it has lots of columns,
 * generally).
 *
 **/
void
gtk_tree_view_set_rules_hint (GtkTreeView  *tree_view,
                              gboolean      setting)
{
  g_return_if_fail (GTK_IS_TREE_VIEW (tree_view));

  setting = setting != FALSE;

  if (tree_view->priv->has_rules != setting)
    {
      tree_view->priv->has_rules = setting;
      gtk_widget_queue_draw (GTK_WIDGET (tree_view));
    }

  g_object_notify (G_OBJECT (tree_view), "rules-hint");
}

/**
 * gtk_tree_view_get_rules_hint
 * @tree_view: a #GtkTreeView
 *
 * Gets the setting set by gtk_tree_view_set_rules_hint().
 *
 * Return value: %TRUE if rules are useful for the user of this tree
 **/
gboolean
gtk_tree_view_get_rules_hint (GtkTreeView  *tree_view)
{
  g_return_val_if_fail (GTK_IS_TREE_VIEW (tree_view), FALSE);

  return tree_view->priv->has_rules;
}

/* Public Column functions
 */

/**
 * gtk_tree_view_append_column:
 * @tree_view: A #GtkTreeView.
 * @column: The #GtkTreeViewColumn to add.
 *
 * Appends @column to the list of columns. If @tree_view has "fixed_height"
 * mode enabled, then @column must have its "sizing" property set to be
 * GTK_TREE_VIEW_COLUMN_FIXED.
 *
 * Return value: The number of columns in @tree_view after appending.
 **/
gint
gtk_tree_view_append_column (GtkTreeView       *tree_view,
			     GtkTreeViewColumn *column)
{
  g_return_val_if_fail (GTK_IS_TREE_VIEW (tree_view), -1);
  g_return_val_if_fail (GTK_IS_TREE_VIEW_COLUMN (column), -1);
  g_return_val_if_fail (column->tree_view == NULL, -1);

  return gtk_tree_view_insert_column (tree_view, column, -1);
}


/**
 * gtk_tree_view_remove_column:
 * @tree_view: A #GtkTreeView.
 * @column: The #GtkTreeViewColumn to remove.
 *
 * Removes @column from @tree_view.
 *
 * Return value: The number of columns in @tree_view after removing.
 **/
gint
gtk_tree_view_remove_column (GtkTreeView       *tree_view,
                             GtkTreeViewColumn *column)
{
  g_return_val_if_fail (GTK_IS_TREE_VIEW (tree_view), -1);
  g_return_val_if_fail (GTK_IS_TREE_VIEW_COLUMN (column), -1);
  g_return_val_if_fail (column->tree_view == GTK_WIDGET (tree_view), -1);

  if (tree_view->priv->focus_column == column)
    tree_view->priv->focus_column = NULL;

  if (tree_view->priv->edited_column == column)
    {
      gtk_tree_view_stop_editing (tree_view, TRUE);

      /* no need to, but just to be sure ... */
      tree_view->priv->edited_column = NULL;
    }

  g_signal_handlers_disconnect_by_func (column,
                                        G_CALLBACK (column_sizing_notify),
                                        tree_view);

  _gtk_tree_view_column_unset_tree_view (column);

  tree_view->priv->columns = g_list_remove (tree_view->priv->columns, column);
  tree_view->priv->n_columns--;

  if (GTK_WIDGET_REALIZED (tree_view))
    {
      GList *list;

      _gtk_tree_view_column_unrealize_button (column);
      for (list = tree_view->priv->columns; list; list = list->next)
	{
	  GtkTreeViewColumn *tmp_column;

	  tmp_column = GTK_TREE_VIEW_COLUMN (list->data);
	  if (tmp_column->visible)
	    _gtk_tree_view_column_cell_set_dirty (tmp_column, TRUE);
	}

      if (tree_view->priv->n_columns == 0 &&
	  gtk_tree_view_get_headers_visible (tree_view))
	gdk_window_hide (tree_view->priv->header_window);

      gtk_widget_queue_resize (GTK_WIDGET (tree_view));
    }

  g_object_unref (column);
  g_signal_emit (tree_view, tree_view_signals[COLUMNS_CHANGED], 0);

  return tree_view->priv->n_columns;
}

/**
 * gtk_tree_view_insert_column:
 * @tree_view: A #GtkTreeView.
 * @column: The #GtkTreeViewColumn to be inserted.
 * @position: The position to insert @column in.
 *
 * This inserts the @column into the @tree_view at @position.  If @position is
 * -1, then the column is inserted at the end. If @tree_view has
 * "fixed_height" mode enabled, then @column must have its "sizing" property
 * set to be GTK_TREE_VIEW_COLUMN_FIXED.
 *
 * Return value: The number of columns in @tree_view after insertion.
 **/
gint
gtk_tree_view_insert_column (GtkTreeView       *tree_view,
                             GtkTreeViewColumn *column,
                             gint               position)
{
  g_return_val_if_fail (GTK_IS_TREE_VIEW (tree_view), -1);
  g_return_val_if_fail (GTK_IS_TREE_VIEW_COLUMN (column), -1);
  g_return_val_if_fail (column->tree_view == NULL, -1);

  if (tree_view->priv->fixed_height_mode)
    g_return_val_if_fail (gtk_tree_view_column_get_sizing (column)
                          == GTK_TREE_VIEW_COLUMN_FIXED, -1);

  g_object_ref_sink (column);

  if (tree_view->priv->n_columns == 0 &&
      GTK_WIDGET_REALIZED (tree_view) &&
      gtk_tree_view_get_headers_visible (tree_view))
    {
      gdk_window_show (tree_view->priv->header_window);
    }

  g_signal_connect (column, "notify::sizing",
                    G_CALLBACK (column_sizing_notify), tree_view);

  tree_view->priv->columns = g_list_insert (tree_view->priv->columns,
					    column, position);
  tree_view->priv->n_columns++;

  _gtk_tree_view_column_set_tree_view (column, tree_view);

  if (GTK_WIDGET_REALIZED (tree_view))
    {
      GList *list;

      _gtk_tree_view_column_realize_button (column);

      for (list = tree_view->priv->columns; list; list = list->next)
	{
	  column = GTK_TREE_VIEW_COLUMN (list->data);
	  if (column->visible)
	    _gtk_tree_view_column_cell_set_dirty (column, TRUE);
	}
      gtk_widget_queue_resize (GTK_WIDGET (tree_view));
    }

  g_signal_emit (tree_view, tree_view_signals[COLUMNS_CHANGED], 0);

  return tree_view->priv->n_columns;
}

/**
 * gtk_tree_view_insert_column_with_attributes:
 * @tree_view: A #GtkTreeView
 * @position: The position to insert the new column in.
 * @title: The title to set the header to.
 * @cell: The #GtkCellRenderer.
 * @Varargs: A %NULL-terminated list of attributes.
 *
 * Creates a new #GtkTreeViewColumn and inserts it into the @tree_view at
 * @position.  If @position is -1, then the newly created column is inserted at
 * the end.  The column is initialized with the attributes given. If @tree_view
 * has "fixed_height" mode enabled, then the new column will have its sizing
 * property set to be GTK_TREE_VIEW_COLUMN_FIXED.
 *
 * Return value: The number of columns in @tree_view after insertion.
 **/
gint
gtk_tree_view_insert_column_with_attributes (GtkTreeView     *tree_view,
					     gint             position,
					     const gchar     *title,
					     GtkCellRenderer *cell,
					     ...)
{
  GtkTreeViewColumn *column;
  gchar *attribute;
  va_list args;
  gint column_id;

  g_return_val_if_fail (GTK_IS_TREE_VIEW (tree_view), -1);

  column = gtk_tree_view_column_new ();
  if (tree_view->priv->fixed_height_mode)
    gtk_tree_view_column_set_sizing (column, GTK_TREE_VIEW_COLUMN_FIXED);

  gtk_tree_view_column_set_title (column, title);
  gtk_tree_view_column_pack_start (column, cell, TRUE);

  va_start (args, cell);

  attribute = va_arg (args, gchar *);

  while (attribute != NULL)
    {
      column_id = va_arg (args, gint);
      gtk_tree_view_column_add_attribute (column, cell, attribute, column_id);
      attribute = va_arg (args, gchar *);
    }

  va_end (args);

  gtk_tree_view_insert_column (tree_view, column, position);

  return tree_view->priv->n_columns;
}

/**
 * gtk_tree_view_insert_column_with_data_func:
 * @tree_view: a #GtkTreeView
 * @position: Position to insert, -1 for append
 * @title: column title
 * @cell: cell renderer for column
 * @func: function to set attributes of cell renderer
 * @data: data for @func
 * @dnotify: destroy notifier for @data
 *
 * Convenience function that inserts a new column into the #GtkTreeView
 * with the given cell renderer and a #GtkCellDataFunc to set cell renderer
 * attributes (normally using data from the model). See also
 * gtk_tree_view_column_set_cell_data_func(), gtk_tree_view_column_pack_start().
 * If @tree_view has "fixed_height" mode enabled, then the new column will have its
 * "sizing" property set to be GTK_TREE_VIEW_COLUMN_FIXED.
 *
 * Return value: number of columns in the tree view post-insert
 **/
gint
gtk_tree_view_insert_column_with_data_func  (GtkTreeView               *tree_view,
                                             gint                       position,
                                             const gchar               *title,
                                             GtkCellRenderer           *cell,
                                             GtkTreeCellDataFunc        func,
                                             gpointer                   data,
                                             GDestroyNotify             dnotify)
{
  GtkTreeViewColumn *column;

  g_return_val_if_fail (GTK_IS_TREE_VIEW (tree_view), -1);

  column = gtk_tree_view_column_new ();
  if (tree_view->priv->fixed_height_mode)
    gtk_tree_view_column_set_sizing (column, GTK_TREE_VIEW_COLUMN_FIXED);

  gtk_tree_view_column_set_title (column, title);
  gtk_tree_view_column_pack_start (column, cell, TRUE);
  gtk_tree_view_column_set_cell_data_func (column, cell, func, data, dnotify);

  gtk_tree_view_insert_column (tree_view, column, position);

  return tree_view->priv->n_columns;
}

/**
 * gtk_tree_view_get_column:
 * @tree_view: A #GtkTreeView.
 * @n: The position of the column, counting from 0.
 *
 * Gets the #GtkTreeViewColumn at the given position in the #tree_view.
 *
 * Return value: The #GtkTreeViewColumn, or %NULL if the position is outside the
 * range of columns.
 **/
GtkTreeViewColumn *
gtk_tree_view_get_column (GtkTreeView *tree_view,
			  gint         n)
{
  g_return_val_if_fail (GTK_IS_TREE_VIEW (tree_view), NULL);

  if (n < 0 || n >= tree_view->priv->n_columns)
    return NULL;

  if (tree_view->priv->columns == NULL)
    return NULL;

  return GTK_TREE_VIEW_COLUMN (g_list_nth (tree_view->priv->columns, n)->data);
}

/**
 * gtk_tree_view_get_columns:
 * @tree_view: A #GtkTreeView
 *
 * Returns a #GList of all the #GtkTreeViewColumn s currently in @tree_view.
 * The returned list must be freed with g_list_free ().
 *
 * Return value: A list of #GtkTreeViewColumn s
 **/
GList *
gtk_tree_view_get_columns (GtkTreeView *tree_view)
{
  g_return_val_if_fail (GTK_IS_TREE_VIEW (tree_view), NULL);

  return g_list_copy (tree_view->priv->columns);
}

/**
 * gtk_tree_view_move_column_after:
 * @tree_view: A #GtkTreeView
 * @column: The #GtkTreeViewColumn to be moved.
 * @base_column: The #GtkTreeViewColumn to be moved relative to, or %NULL.
 *
 * Moves @column to be after to @base_column.  If @base_column is %NULL, then
 * @column is placed in the first position.
 **/
void
gtk_tree_view_move_column_after (GtkTreeView       *tree_view,
				 GtkTreeViewColumn *column,
				 GtkTreeViewColumn *base_column)
{
  GList *column_list_el, *base_el = NULL;

  g_return_if_fail (GTK_IS_TREE_VIEW (tree_view));

  column_list_el = g_list_find (tree_view->priv->columns, column);
  g_return_if_fail (column_list_el != NULL);

  if (base_column)
    {
      base_el = g_list_find (tree_view->priv->columns, base_column);
      g_return_if_fail (base_el != NULL);
    }

  if (column_list_el->prev == base_el)
    return;

  tree_view->priv->columns = g_list_remove_link (tree_view->priv->columns, column_list_el);
  if (base_el == NULL)
    {
      column_list_el->prev = NULL;
      column_list_el->next = tree_view->priv->columns;
      if (column_list_el->next)
	column_list_el->next->prev = column_list_el;
      tree_view->priv->columns = column_list_el;
    }
  else
    {
      column_list_el->prev = base_el;
      column_list_el->next = base_el->next;
      if (column_list_el->next)
	column_list_el->next->prev = column_list_el;
      base_el->next = column_list_el;
    }

  if (GTK_WIDGET_REALIZED (tree_view))
    {
      gtk_widget_queue_resize (GTK_WIDGET (tree_view));
      gtk_tree_view_size_allocate_columns (GTK_WIDGET (tree_view), NULL);
    }

  g_signal_emit (tree_view, tree_view_signals[COLUMNS_CHANGED], 0);
}

/**
 * gtk_tree_view_set_expander_column:
 * @tree_view: A #GtkTreeView
 * @column: %NULL, or the column to draw the expander arrow at.
 *
 * Sets the column to draw the expander arrow at. It must be in @tree_view.  
 * If @column is %NULL, then the expander arrow is always at the first 
 * visible column.
 *
 * If you do not want expander arrow to appear in your tree, set the 
 * expander column to a hidden column.
 **/
void
gtk_tree_view_set_expander_column (GtkTreeView       *tree_view,
                                   GtkTreeViewColumn *column)
{
  g_return_if_fail (GTK_IS_TREE_VIEW (tree_view));
  g_return_if_fail (column == NULL || GTK_IS_TREE_VIEW_COLUMN (column));

  if (tree_view->priv->expander_column != column)
    {
      GList *list;

      if (column)
	{
	  /* Confirm that column is in tree_view */
	  for (list = tree_view->priv->columns; list; list = list->next)
	    if (list->data == column)
	      break;
	  g_return_if_fail (list != NULL);
	}

      tree_view->priv->expander_column = column;
      g_object_notify (G_OBJECT (tree_view), "expander-column");
    }
}

/**
 * gtk_tree_view_get_expander_column:
 * @tree_view: A #GtkTreeView
 *
 * Returns the column that is the current expander column.  This
 * column has the expander arrow drawn next to it.
 *
 * Return value: The expander column.
 **/
GtkTreeViewColumn *
gtk_tree_view_get_expander_column (GtkTreeView *tree_view)
{
  GList *list;

  g_return_val_if_fail (GTK_IS_TREE_VIEW (tree_view), NULL);

  for (list = tree_view->priv->columns; list; list = list->next)
    if (gtk_tree_view_is_expander_column (tree_view, GTK_TREE_VIEW_COLUMN (list->data)))
      return (GtkTreeViewColumn *) list->data;
  return NULL;
}


/**
 * gtk_tree_view_set_column_drag_function:
 * @tree_view: A #GtkTreeView.
 * @func: A function to determine which columns are reorderable, or %NULL.
 * @user_data: User data to be passed to @func, or %NULL
 * @destroy: Destroy notifier for @user_data, or %NULL
 *
 * Sets a user function for determining where a column may be dropped when
 * dragged.  This function is called on every column pair in turn at the
 * beginning of a column drag to determine where a drop can take place.  The
 * arguments passed to @func are: the @tree_view, the #GtkTreeViewColumn being
 * dragged, the two #GtkTreeViewColumn s determining the drop spot, and
 * @user_data.  If either of the #GtkTreeViewColumn arguments for the drop spot
 * are %NULL, then they indicate an edge.  If @func is set to be %NULL, then
 * @tree_view reverts to the default behavior of allowing all columns to be
 * dropped everywhere.
 **/
void
gtk_tree_view_set_column_drag_function (GtkTreeView               *tree_view,
					GtkTreeViewColumnDropFunc  func,
					gpointer                   user_data,
					GDestroyNotify             destroy)
{
  g_return_if_fail (GTK_IS_TREE_VIEW (tree_view));

  if (tree_view->priv->column_drop_func_data_destroy)
    tree_view->priv->column_drop_func_data_destroy (tree_view->priv->column_drop_func_data);

  tree_view->priv->column_drop_func = func;
  tree_view->priv->column_drop_func_data = user_data;
  tree_view->priv->column_drop_func_data_destroy = destroy;
}

/**
 * gtk_tree_view_scroll_to_point:
 * @tree_view: a #GtkTreeView
 * @tree_x: X coordinate of new top-left pixel of visible area, or -1
 * @tree_y: Y coordinate of new top-left pixel of visible area, or -1
 *
 * Scrolls the tree view such that the top-left corner of the visible
 * area is @tree_x, @tree_y, where @tree_x and @tree_y are specified
 * in tree coordinates.  The @tree_view must be realized before
 * this function is called.  If it isn't, you probably want to be
 * using gtk_tree_view_scroll_to_cell().
 *
 * If either @tree_x or @tree_y are -1, then that direction isn't scrolled.
 **/
void
gtk_tree_view_scroll_to_point (GtkTreeView *tree_view,
                               gint         tree_x,
                               gint         tree_y)
{
  GtkAdjustment *hadj;
  GtkAdjustment *vadj;

  g_return_if_fail (GTK_IS_TREE_VIEW (tree_view));
  g_return_if_fail (GTK_WIDGET_REALIZED (tree_view));

  hadj = tree_view->priv->hadjustment;
  vadj = tree_view->priv->vadjustment;

  if (tree_x != -1)
    gtk_adjustment_set_value (hadj, CLAMP (tree_x, hadj->lower, hadj->upper - hadj->page_size));
  if (tree_y != -1)
    gtk_adjustment_set_value (vadj, CLAMP (tree_y, vadj->lower, vadj->upper - vadj->page_size));
}

/**
 * gtk_tree_view_scroll_to_cell:
 * @tree_view: A #GtkTreeView.
 * @path: The path of the row to move to, or %NULL.
 * @column: The #GtkTreeViewColumn to move horizontally to, or %NULL.
 * @use_align: whether to use alignment arguments, or %FALSE.
 * @row_align: The vertical alignment of the row specified by @path.
 * @col_align: The horizontal alignment of the column specified by @column.
 *
 * Moves the alignments of @tree_view to the position specified by @column and
 * @path.  If @column is %NULL, then no horizontal scrolling occurs.  Likewise,
 * if @path is %NULL no vertical scrolling occurs.  At a minimum, one of @column
 * or @path need to be non-%NULL.  @row_align determines where the row is
 * placed, and @col_align determines where @column is placed.  Both are expected
 * to be between 0.0 and 1.0. 0.0 means left/top alignment, 1.0 means
 * right/bottom alignment, 0.5 means center.
 *
 * If @use_align is %FALSE, then the alignment arguments are ignored, and the
 * tree does the minimum amount of work to scroll the cell onto the screen.
 * This means that the cell will be scrolled to the edge closest to its current
 * position.  If the cell is currently visible on the screen, nothing is done.
 *
 * This function only works if the model is set, and @path is a valid row on the
 * model.  If the model changes before the @tree_view is realized, the centered
 * path will be modified to reflect this change.
 **/
void
gtk_tree_view_scroll_to_cell (GtkTreeView       *tree_view,
                              GtkTreePath       *path,
                              GtkTreeViewColumn *column,
			      gboolean           use_align,
                              gfloat             row_align,
                              gfloat             col_align)
{
  g_return_if_fail (GTK_IS_TREE_VIEW (tree_view));
  g_return_if_fail (tree_view->priv->model != NULL);
  g_return_if_fail (tree_view->priv->tree != NULL);
  g_return_if_fail (row_align >= 0.0 && row_align <= 1.0);
  g_return_if_fail (col_align >= 0.0 && col_align <= 1.0);
  g_return_if_fail (path != NULL || column != NULL);

#if 0
  g_print ("gtk_tree_view_scroll_to_cell:\npath: %s\ncolumn: %s\nuse_align: %d\nrow_align: %f\ncol_align: %f\n",
	   gtk_tree_path_to_string (path), column?"non-null":"null", use_align, row_align, col_align);
#endif
  row_align = CLAMP (row_align, 0.0, 1.0);
  col_align = CLAMP (col_align, 0.0, 1.0);


  /* Note: Despite the benefits that come from having one code path for the
   * scrolling code, we short-circuit validate_visible_area's immplementation as
   * it is much slower than just going to the point.
   */
  if (! GTK_WIDGET_VISIBLE (tree_view) ||
      ! GTK_WIDGET_REALIZED (tree_view) ||
      GTK_WIDGET_ALLOC_NEEDED (tree_view) || 
      GTK_RBNODE_FLAG_SET (tree_view->priv->tree->root, GTK_RBNODE_DESCENDANTS_INVALID))
    {
      if (tree_view->priv->scroll_to_path)
	gtk_tree_row_reference_free (tree_view->priv->scroll_to_path);

      tree_view->priv->scroll_to_path = NULL;
      tree_view->priv->scroll_to_column = NULL;

      if (path)
	tree_view->priv->scroll_to_path = gtk_tree_row_reference_new_proxy (G_OBJECT (tree_view), tree_view->priv->model, path);
      if (column)
	tree_view->priv->scroll_to_column = column;
      tree_view->priv->scroll_to_use_align = use_align;
      tree_view->priv->scroll_to_row_align = row_align;
      tree_view->priv->scroll_to_col_align = col_align;

      install_presize_handler (tree_view);
    }
  else
    {
      GdkRectangle cell_rect;
      GdkRectangle vis_rect;
      gint dest_x, dest_y;

      gtk_tree_view_get_background_area (tree_view, path, column, &cell_rect);
      gtk_tree_view_get_visible_rect (tree_view, &vis_rect);

      cell_rect.y = TREE_WINDOW_Y_TO_RBTREE_Y (tree_view, cell_rect.y);

      dest_x = vis_rect.x;
      dest_y = vis_rect.y;

      if (column)
	{
	  if (use_align)
	    {
	      dest_x = cell_rect.x - ((vis_rect.width - cell_rect.width) * col_align);
	    }
	  else
	    {
	      if (cell_rect.x < vis_rect.x)
		dest_x = cell_rect.x;
	      if (cell_rect.x + cell_rect.width > vis_rect.x + vis_rect.width)
		dest_x = cell_rect.x + cell_rect.width - vis_rect.width;
	    }
	}

      if (path)
	{
	  if (use_align)
	    {
	      dest_y = cell_rect.y - ((vis_rect.height - cell_rect.height) * row_align);
	      dest_y = MAX (dest_y, 0);
	    }
	  else
	    {
	      if (cell_rect.y < vis_rect.y)
		dest_y = cell_rect.y;
	      if (cell_rect.y + cell_rect.height > vis_rect.y + vis_rect.height)
		dest_y = cell_rect.y + cell_rect.height - vis_rect.height;
	    }
	}

      gtk_tree_view_scroll_to_point (tree_view, dest_x, dest_y);
    }
}

/**
 * gtk_tree_view_row_activated:
 * @tree_view: A #GtkTreeView
 * @path: The #GtkTreePath to be activated.
 * @column: The #GtkTreeViewColumn to be activated.
 *
 * Activates the cell determined by @path and @column.
 **/
void
gtk_tree_view_row_activated (GtkTreeView       *tree_view,
			     GtkTreePath       *path,
			     GtkTreeViewColumn *column)
{
  g_return_if_fail (GTK_IS_TREE_VIEW (tree_view));

  g_signal_emit (tree_view, tree_view_signals[ROW_ACTIVATED], 0, path, column);
}


static void
gtk_tree_view_expand_all_emission_helper (GtkRBTree *tree,
                                          GtkRBNode *node,
                                          gpointer   data)
{
  GtkTreeView *tree_view = data;

  if ((node->flags & GTK_RBNODE_IS_PARENT) == GTK_RBNODE_IS_PARENT &&
      node->children)
    {
      GtkTreePath *path;
      GtkTreeIter iter;

      path = _gtk_tree_view_find_path (tree_view, tree, node);
      gtk_tree_model_get_iter (tree_view->priv->model, &iter, path);

      g_signal_emit (tree_view, tree_view_signals[ROW_EXPANDED], 0, &iter, path);

      gtk_tree_path_free (path);
    }

  if (node->children)
    _gtk_rbtree_traverse (node->children,
                          node->children->root,
                          G_PRE_ORDER,
                          gtk_tree_view_expand_all_emission_helper,
                          tree_view);
}

/**
 * gtk_tree_view_expand_all:
 * @tree_view: A #GtkTreeView.
 *
 * Recursively expands all nodes in the @tree_view.
 **/
void
gtk_tree_view_expand_all (GtkTreeView *tree_view)
{
  GtkTreePath *path;
  GtkRBTree *tree;
  GtkRBNode *node;

  g_return_if_fail (GTK_IS_TREE_VIEW (tree_view));

  if (tree_view->priv->tree == NULL)
    return;

  path = gtk_tree_path_new_first ();
  _gtk_tree_view_find_node (tree_view, path, &tree, &node);

  while (node)
    {
      gtk_tree_view_real_expand_row (tree_view, path, tree, node, TRUE, FALSE);
      node = _gtk_rbtree_next (tree, node);
      gtk_tree_path_next (path);
  }

  gtk_tree_path_free (path);
}

/* Timeout to animate the expander during expands and collapses */
static gboolean
expand_collapse_timeout (gpointer data)
{
  return do_expand_collapse (data);
}

static void
add_expand_collapse_timeout (GtkTreeView *tree_view,
                             GtkRBTree   *tree,
                             GtkRBNode   *node,
                             gboolean     expand)
{
  if (tree_view->priv->expand_collapse_timeout != 0)
    return;

  tree_view->priv->expand_collapse_timeout =
      gdk_threads_add_timeout (50, expand_collapse_timeout, tree_view);
  tree_view->priv->expanded_collapsed_tree = tree;
  tree_view->priv->expanded_collapsed_node = node;

  if (expand)
    GTK_RBNODE_SET_FLAG (node, GTK_RBNODE_IS_SEMI_COLLAPSED);
  else
    GTK_RBNODE_SET_FLAG (node, GTK_RBNODE_IS_SEMI_EXPANDED);
}

static void
remove_expand_collapse_timeout (GtkTreeView *tree_view)
{
  if (tree_view->priv->expand_collapse_timeout)
    {
      g_source_remove (tree_view->priv->expand_collapse_timeout);
      tree_view->priv->expand_collapse_timeout = 0;
    }

  if (tree_view->priv->expanded_collapsed_node != NULL)
    {
      GTK_RBNODE_UNSET_FLAG (tree_view->priv->expanded_collapsed_node, GTK_RBNODE_IS_SEMI_EXPANDED);
      GTK_RBNODE_UNSET_FLAG (tree_view->priv->expanded_collapsed_node, GTK_RBNODE_IS_SEMI_COLLAPSED);

      tree_view->priv->expanded_collapsed_node = NULL;
    }
}

static void
cancel_arrow_animation (GtkTreeView *tree_view)
{
  if (tree_view->priv->expand_collapse_timeout)
    {
      while (do_expand_collapse (tree_view));

      remove_expand_collapse_timeout (tree_view);
    }
}

static gboolean
do_expand_collapse (GtkTreeView *tree_view)
{
  GtkRBNode *node;
  GtkRBTree *tree;
  gboolean expanding;
  gboolean redraw;

  redraw = FALSE;
  expanding = TRUE;

  node = tree_view->priv->expanded_collapsed_node;
  tree = tree_view->priv->expanded_collapsed_tree;

  if (node->children == NULL)
    expanding = FALSE;

  if (expanding)
    {
      if (GTK_RBNODE_FLAG_SET (node, GTK_RBNODE_IS_SEMI_COLLAPSED))
	{
	  GTK_RBNODE_UNSET_FLAG (node, GTK_RBNODE_IS_SEMI_COLLAPSED);
	  GTK_RBNODE_SET_FLAG (node, GTK_RBNODE_IS_SEMI_EXPANDED);

	  redraw = TRUE;

	}
      else if (GTK_RBNODE_FLAG_SET (node, GTK_RBNODE_IS_SEMI_EXPANDED))
	{
	  GTK_RBNODE_UNSET_FLAG (node, GTK_RBNODE_IS_SEMI_EXPANDED);

	  redraw = TRUE;
	}
    }
  else
    {
      if (GTK_RBNODE_FLAG_SET (node, GTK_RBNODE_IS_SEMI_EXPANDED))
	{
	  GTK_RBNODE_UNSET_FLAG (node, GTK_RBNODE_IS_SEMI_EXPANDED);
	  GTK_RBNODE_SET_FLAG (node, GTK_RBNODE_IS_SEMI_COLLAPSED);

	  redraw = TRUE;
	}
      else if (GTK_RBNODE_FLAG_SET (node, GTK_RBNODE_IS_SEMI_COLLAPSED))
	{
	  GTK_RBNODE_UNSET_FLAG (node, GTK_RBNODE_IS_SEMI_COLLAPSED);

	  redraw = TRUE;

	}
    }

  if (redraw)
    {
      gtk_tree_view_queue_draw_arrow (tree_view, tree, node, NULL);

      return TRUE;
    }

  return FALSE;
}

/**
 * gtk_tree_view_collapse_all:
 * @tree_view: A #GtkTreeView.
 *
 * Recursively collapses all visible, expanded nodes in @tree_view.
 **/
void
gtk_tree_view_collapse_all (GtkTreeView *tree_view)
{
  GtkRBTree *tree;
  GtkRBNode *node;
  GtkTreePath *path;
  gint *indices;

  g_return_if_fail (GTK_IS_TREE_VIEW (tree_view));

  if (tree_view->priv->tree == NULL)
    return;

  path = gtk_tree_path_new ();
  gtk_tree_path_down (path);
  indices = gtk_tree_path_get_indices (path);

  tree = tree_view->priv->tree;
  node = tree->root;
  while (node && node->left != tree->nil)
    node = node->left;

  while (node)
    {
      if (node->children)
	gtk_tree_view_real_collapse_row (tree_view, path, tree, node, FALSE);
      indices[0]++;
      node = _gtk_rbtree_next (tree, node);
    }

  gtk_tree_path_free (path);
}

/**
 * gtk_tree_view_expand_to_path:
 * @tree_view: A #GtkTreeView.
 * @path: path to a row.
 *
 * Expands the row at @path. This will also expand all parent rows of
 * @path as necessary.
 *
 * Since: 2.2
 **/
void
gtk_tree_view_expand_to_path (GtkTreeView *tree_view,
			      GtkTreePath *path)
{
  gint i, depth;
  gint *indices;
  GtkTreePath *tmp;

  g_return_if_fail (GTK_IS_TREE_VIEW (tree_view));
  g_return_if_fail (path != NULL);

  depth = gtk_tree_path_get_depth (path);
  indices = gtk_tree_path_get_indices (path);

  tmp = gtk_tree_path_new ();
  g_return_if_fail (tmp != NULL);

  for (i = 0; i < depth; i++)
    {
      gtk_tree_path_append_index (tmp, indices[i]);
      gtk_tree_view_expand_row (tree_view, tmp, FALSE);
    }

  gtk_tree_path_free (tmp);
}

/* FIXME the bool return values for expand_row and collapse_row are
 * not analagous; they should be TRUE if the row had children and
 * was not already in the requested state.
 */


static gboolean
gtk_tree_view_real_expand_row (GtkTreeView *tree_view,
			       GtkTreePath *path,
			       GtkRBTree   *tree,
			       GtkRBNode   *node,
			       gboolean     open_all,
			       gboolean     animate)
{
  GtkTreeIter iter;
  GtkTreeIter temp;
  gboolean expand;

  if (animate)
    g_object_get (gtk_widget_get_settings (GTK_WIDGET (tree_view)),
                  "gtk-enable-animations", &animate,
                  NULL);

  remove_auto_expand_timeout (tree_view);

  if (node->children && !open_all)
    return FALSE;

  if (! GTK_RBNODE_FLAG_SET (node, GTK_RBNODE_IS_PARENT))
    return FALSE;

  gtk_tree_model_get_iter (tree_view->priv->model, &iter, path);
  if (! gtk_tree_model_iter_has_child (tree_view->priv->model, &iter))
    return FALSE;


   if (node->children && open_all)
    {
      gboolean retval = FALSE;
      GtkTreePath *tmp_path = gtk_tree_path_copy (path);

      gtk_tree_path_append_index (tmp_path, 0);
      tree = node->children;
      node = tree->root;
      while (node->left != tree->nil)
	node = node->left;
      /* try to expand the children */
      do
        {
         gboolean t;
	 t = gtk_tree_view_real_expand_row (tree_view, tmp_path, tree, node,
					    TRUE, animate);
         if (t)
           retval = TRUE;

         gtk_tree_path_next (tmp_path);
	 node = _gtk_rbtree_next (tree, node);
       }
      while (node != NULL);

      gtk_tree_path_free (tmp_path);

      return retval;
    }

  g_signal_emit (tree_view, tree_view_signals[TEST_EXPAND_ROW], 0, &iter, path, &expand);

  if (!gtk_tree_model_iter_has_child (tree_view->priv->model, &iter))
    return FALSE;

  if (expand)
    return FALSE;

  node->children = _gtk_rbtree_new ();
  node->children->parent_tree = tree;
  node->children->parent_node = node;

  gtk_tree_model_iter_children (tree_view->priv->model, &temp, &iter);

  gtk_tree_view_build_tree (tree_view,
			    node->children,
			    &temp,
			    gtk_tree_path_get_depth (path) + 1,
			    open_all);

  remove_expand_collapse_timeout (tree_view);

  if (animate)
    add_expand_collapse_timeout (tree_view, tree, node, TRUE);

  install_presize_handler (tree_view);

  g_signal_emit (tree_view, tree_view_signals[ROW_EXPANDED], 0, &iter, path);
  if (open_all && node->children)
    {
      _gtk_rbtree_traverse (node->children,
                            node->children->root,
                            G_PRE_ORDER,
                            gtk_tree_view_expand_all_emission_helper,
                            tree_view);
    }
  return TRUE;
}


/**
 * gtk_tree_view_expand_row:
 * @tree_view: a #GtkTreeView
 * @path: path to a row
 * @open_all: whether to recursively expand, or just expand immediate children
 *
 * Opens the row so its children are visible.
 *
 * Return value: %TRUE if the row existed and had children
 **/
gboolean
gtk_tree_view_expand_row (GtkTreeView *tree_view,
			  GtkTreePath *path,
			  gboolean     open_all)
{
  GtkRBTree *tree;
  GtkRBNode *node;

  g_return_val_if_fail (GTK_IS_TREE_VIEW (tree_view), FALSE);
  g_return_val_if_fail (tree_view->priv->model != NULL, FALSE);
  g_return_val_if_fail (path != NULL, FALSE);

  if (_gtk_tree_view_find_node (tree_view,
				path,
				&tree,
				&node))
    return FALSE;

  if (tree != NULL)
    return gtk_tree_view_real_expand_row (tree_view, path, tree, node, open_all, FALSE);
  else
    return FALSE;
}

static gboolean
gtk_tree_view_real_collapse_row (GtkTreeView *tree_view,
				 GtkTreePath *path,
				 GtkRBTree   *tree,
				 GtkRBNode   *node,
				 gboolean     animate)
{
  GtkTreeIter iter;
  GtkTreeIter children;
  gboolean collapse;
  gint x, y;
  GList *list;
  GdkWindow *child, *parent;

  if (animate)
    g_object_get (gtk_widget_get_settings (GTK_WIDGET (tree_view)),
                  "gtk-enable-animations", &animate,
                  NULL);

  remove_auto_expand_timeout (tree_view);

  if (node->children == NULL)
    return FALSE;

  gtk_tree_model_get_iter (tree_view->priv->model, &iter, path);

  g_signal_emit (tree_view, tree_view_signals[TEST_COLLAPSE_ROW], 0, &iter, path, &collapse);

  if (collapse)
    return FALSE;

  /* if the prelighted node is a child of us, we want to unprelight it.  We have
   * a chance to prelight the correct node below */

  if (tree_view->priv->prelight_tree)
    {
      GtkRBTree *parent_tree;
      GtkRBNode *parent_node;

      parent_tree = tree_view->priv->prelight_tree->parent_tree;
      parent_node = tree_view->priv->prelight_tree->parent_node;
      while (parent_tree)
	{
	  if (parent_tree == tree && parent_node == node)
	    {
	      ensure_unprelighted (tree_view);
	      break;
	    }
	  parent_node = parent_tree->parent_node;
	  parent_tree = parent_tree->parent_tree;
	}
    }

  TREE_VIEW_INTERNAL_ASSERT (gtk_tree_model_iter_children (tree_view->priv->model, &children, &iter), FALSE);

  for (list = tree_view->priv->columns; list; list = list->next)
    {
      GtkTreeViewColumn *column = list->data;

      if (column->visible == FALSE)
	continue;
      if (gtk_tree_view_column_get_sizing (column) == GTK_TREE_VIEW_COLUMN_AUTOSIZE)
	_gtk_tree_view_column_cell_set_dirty (column, TRUE);
    }

  if (tree_view->priv->destroy_count_func)
    {
      GtkTreePath *child_path;
      gint child_count = 0;
      child_path = gtk_tree_path_copy (path);
      gtk_tree_path_down (child_path);
      if (node->children)
	_gtk_rbtree_traverse (node->children, node->children->root, G_POST_ORDER, count_children_helper, &child_count);
      tree_view->priv->destroy_count_func (tree_view, child_path, child_count, tree_view->priv->destroy_count_data);
      gtk_tree_path_free (child_path);
    }

  if (gtk_tree_row_reference_valid (tree_view->priv->cursor))
    {
      GtkTreePath *cursor_path = gtk_tree_row_reference_get_path (tree_view->priv->cursor);

      if (gtk_tree_path_is_ancestor (path, cursor_path))
	{
	  gtk_tree_row_reference_free (tree_view->priv->cursor);
	  tree_view->priv->cursor = gtk_tree_row_reference_new_proxy (G_OBJECT (tree_view),
								      tree_view->priv->model,
								      path);
	}
      gtk_tree_path_free (cursor_path);
    }

  if (gtk_tree_row_reference_valid (tree_view->priv->anchor))
    {
      GtkTreePath *anchor_path = gtk_tree_row_reference_get_path (tree_view->priv->anchor);
      if (gtk_tree_path_is_ancestor (path, anchor_path))
	{
	  gtk_tree_row_reference_free (tree_view->priv->anchor);
	  tree_view->priv->anchor = NULL;
	}
      gtk_tree_path_free (anchor_path);
    }

  if (gtk_tree_row_reference_valid (tree_view->priv->last_button_press))
    {
      GtkTreePath *lsc = gtk_tree_row_reference_get_path (tree_view->priv->last_button_press);
      if (gtk_tree_path_is_ancestor (path, lsc))
        {
	  gtk_tree_row_reference_free (tree_view->priv->last_button_press);
	  tree_view->priv->last_button_press = NULL;
	}
      gtk_tree_path_free (lsc);
    }

  if (gtk_tree_row_reference_valid (tree_view->priv->last_button_press_2))
    {
      GtkTreePath *lsc = gtk_tree_row_reference_get_path (tree_view->priv->last_button_press_2);
      if (gtk_tree_path_is_ancestor (path, lsc))
        {
	  gtk_tree_row_reference_free (tree_view->priv->last_button_press_2);
	  tree_view->priv->last_button_press_2 = NULL;
	}
      gtk_tree_path_free (lsc);
    }

  remove_expand_collapse_timeout (tree_view);

  if (gtk_tree_view_unref_and_check_selection_tree (tree_view, node->children))
    {
      _gtk_rbtree_remove (node->children);
      g_signal_emit_by_name (tree_view->priv->selection, "changed");
    }
  else
    _gtk_rbtree_remove (node->children);
  
  if (animate)
    add_expand_collapse_timeout (tree_view, tree, node, FALSE);
  
  if (GTK_WIDGET_MAPPED (tree_view))
    {
      gtk_widget_queue_resize (GTK_WIDGET (tree_view));
    }

  g_signal_emit (tree_view, tree_view_signals[ROW_COLLAPSED], 0, &iter, path);

  if (GTK_WIDGET_MAPPED (tree_view))
    {
      /* now that we've collapsed all rows, we want to try to set the prelight
       * again. To do this, we fake a motion event and send it to ourselves. */

      child = tree_view->priv->bin_window;
      parent = gdk_window_get_parent (child);

      if (gdk_window_get_pointer (parent, &x, &y, NULL) == child)
	{
	  GdkEventMotion event;
	  gint child_x, child_y;

	  gdk_window_get_position (child, &child_x, &child_y);

	  event.window = tree_view->priv->bin_window;
	  event.x = x - child_x;
	  event.y = y - child_y;

	  /* despite the fact this isn't a real event, I'm almost positive it will
	   * never trigger a drag event.  maybe_drag is the only function that uses
	   * more than just event.x and event.y. */
	  gtk_tree_view_motion_bin_window (GTK_WIDGET (tree_view), &event);
	}
    }

  return TRUE;
}

/**
 * gtk_tree_view_collapse_row:
 * @tree_view: a #GtkTreeView
 * @path: path to a row in the @tree_view
 *
 * Collapses a row (hides its child rows, if they exist).
 *
 * Return value: %TRUE if the row was collapsed.
 **/
gboolean
gtk_tree_view_collapse_row (GtkTreeView *tree_view,
			    GtkTreePath *path)
{
  GtkRBTree *tree;
  GtkRBNode *node;

  g_return_val_if_fail (GTK_IS_TREE_VIEW (tree_view), FALSE);
  g_return_val_if_fail (tree_view->priv->tree != NULL, FALSE);
  g_return_val_if_fail (path != NULL, FALSE);

  if (_gtk_tree_view_find_node (tree_view,
				path,
				&tree,
				&node))
    return FALSE;

  if (tree == NULL || node->children == NULL)
    return FALSE;

  return gtk_tree_view_real_collapse_row (tree_view, path, tree, node, FALSE);
}

static void
gtk_tree_view_map_expanded_rows_helper (GtkTreeView            *tree_view,
					GtkRBTree              *tree,
					GtkTreePath            *path,
					GtkTreeViewMappingFunc  func,
					gpointer                user_data)
{
  GtkRBNode *node;

  if (tree == NULL || tree->root == NULL)
    return;

  node = tree->root;

  while (node && node->left != tree->nil)
    node = node->left;

  while (node)
    {
      if (node->children)
	{
	  (* func) (tree_view, path, user_data);
	  gtk_tree_path_down (path);
	  gtk_tree_view_map_expanded_rows_helper (tree_view, node->children, path, func, user_data);
	  gtk_tree_path_up (path);
	}
      gtk_tree_path_next (path);
      node = _gtk_rbtree_next (tree, node);
    }
}

/**
 * gtk_tree_view_map_expanded_rows:
 * @tree_view: A #GtkTreeView
 * @func: A function to be called
 * @data: User data to be passed to the function.
 *
 * Calls @func on all expanded rows.
 **/
void
gtk_tree_view_map_expanded_rows (GtkTreeView            *tree_view,
				 GtkTreeViewMappingFunc  func,
				 gpointer                user_data)
{
  GtkTreePath *path;

  g_return_if_fail (GTK_IS_TREE_VIEW (tree_view));
  g_return_if_fail (func != NULL);

  path = gtk_tree_path_new_first ();

  gtk_tree_view_map_expanded_rows_helper (tree_view,
					  tree_view->priv->tree,
					  path, func, user_data);

  gtk_tree_path_free (path);
}

/**
 * gtk_tree_view_row_expanded:
 * @tree_view: A #GtkTreeView.
 * @path: A #GtkTreePath to test expansion state.
 *
 * Returns %TRUE if the node pointed to by @path is expanded in @tree_view.
 *
 * Return value: %TRUE if #path is expanded.
 **/
gboolean
gtk_tree_view_row_expanded (GtkTreeView *tree_view,
			    GtkTreePath *path)
{
  GtkRBTree *tree;
  GtkRBNode *node;

  g_return_val_if_fail (GTK_IS_TREE_VIEW (tree_view), FALSE);
  g_return_val_if_fail (path != NULL, FALSE);

  _gtk_tree_view_find_node (tree_view, path, &tree, &node);

  if (node == NULL)
    return FALSE;

  return (node->children != NULL);
}

/**
 * gtk_tree_view_get_reorderable:
 * @tree_view: a #GtkTreeView
 *
 * Retrieves whether the user can reorder the tree via drag-and-drop. See
 * gtk_tree_view_set_reorderable().
 *
 * Return value: %TRUE if the tree can be reordered.
 **/
gboolean
gtk_tree_view_get_reorderable (GtkTreeView *tree_view)
{
  g_return_val_if_fail (GTK_IS_TREE_VIEW (tree_view), FALSE);

  return tree_view->priv->reorderable;
}

/**
 * gtk_tree_view_set_reorderable:
 * @tree_view: A #GtkTreeView.
 * @reorderable: %TRUE, if the tree can be reordered.
 *
 * This function is a convenience function to allow you to reorder
 * models that support the #GtkDragSourceIface and the
 * #GtkDragDestIface.  Both #GtkTreeStore and #GtkListStore support
 * these.  If @reorderable is %TRUE, then the user can reorder the
 * model by dragging and dropping rows. The developer can listen to
 * these changes by connecting to the model's row_inserted and
 * row_deleted signals. The reordering is implemented by setting up
 * the tree view as a drag source and destination. Therefore, drag and
 * drop can not be used in a reorderable view for any other purpose.
 *
 * This function does not give you any degree of control over the order -- any
 * reordering is allowed.  If more control is needed, you should probably
 * handle drag and drop manually.
 **/
void
gtk_tree_view_set_reorderable (GtkTreeView *tree_view,
			       gboolean     reorderable)
{
  g_return_if_fail (GTK_IS_TREE_VIEW (tree_view));

  reorderable = reorderable != FALSE;

  if (tree_view->priv->reorderable == reorderable)
    return;

  if (reorderable)
    {
      const GtkTargetEntry row_targets[] = {
        { "GTK_TREE_MODEL_ROW", GTK_TARGET_SAME_WIDGET, 0 }
      };

      gtk_tree_view_enable_model_drag_source (tree_view,
					      GDK_BUTTON1_MASK,
					      row_targets,
					      G_N_ELEMENTS (row_targets),
					      GDK_ACTION_MOVE);
      gtk_tree_view_enable_model_drag_dest (tree_view,
					    row_targets,
					    G_N_ELEMENTS (row_targets),
					    GDK_ACTION_MOVE);
    }
  else
    {
      gtk_tree_view_unset_rows_drag_source (tree_view);
      gtk_tree_view_unset_rows_drag_dest (tree_view);
    }

  tree_view->priv->reorderable = reorderable;

  g_object_notify (G_OBJECT (tree_view), "reorderable");
}

static void
gtk_tree_view_real_set_cursor (GtkTreeView     *tree_view,
			       GtkTreePath     *path,
			       gboolean         clear_and_select,
			       gboolean         clamp_node)
{
  GtkRBTree *tree = NULL;
  GtkRBNode *node = NULL;

  if (gtk_tree_row_reference_valid (tree_view->priv->cursor))
    {
      GtkTreePath *cursor_path;
      cursor_path = gtk_tree_row_reference_get_path (tree_view->priv->cursor);
      gtk_tree_view_queue_draw_path (tree_view, cursor_path, NULL);
      gtk_tree_path_free (cursor_path);
    }

  gtk_tree_row_reference_free (tree_view->priv->cursor);
  tree_view->priv->cursor = NULL;

  /* One cannot set the cursor on a separator.   Also, if
   * _gtk_tree_view_find_node returns TRUE, it ran out of tree
   * before finding the tree and node belonging to path.  The
   * path maps to a non-existing path and we will silently bail out.
   * We unset tree and node to avoid further processing.
   */
  if (!row_is_separator (tree_view, NULL, path)
      && _gtk_tree_view_find_node (tree_view, path, &tree, &node) == FALSE)
    {
      tree_view->priv->cursor =
          gtk_tree_row_reference_new_proxy (G_OBJECT (tree_view),
                                            tree_view->priv->model,
                                            path);
    }
  else
    {
      tree = NULL;
      node = NULL;
    }

  if (tree != NULL)
    {
      GtkRBTree *new_tree = NULL;
      GtkRBNode *new_node = NULL;

      if (clear_and_select && !tree_view->priv->ctrl_pressed)
        {
          GtkTreeSelectMode mode = 0;

          if (tree_view->priv->ctrl_pressed)
            mode |= GTK_TREE_SELECT_MODE_TOGGLE;
          if (tree_view->priv->shift_pressed)
            mode |= GTK_TREE_SELECT_MODE_EXTEND;

          _gtk_tree_selection_internal_select_node (tree_view->priv->selection,
                                                    node, tree, path, mode,
                                                    FALSE);
        }

      /* We have to re-find tree and node here again, somebody might have
       * cleared the node or the whole tree in the GtkTreeSelection::changed
       * callback. If the nodes differ we bail out here.
       */
      _gtk_tree_view_find_node (tree_view, path, &new_tree, &new_node);

      if (tree != new_tree || node != new_node)
        return;

      if (clamp_node)
        {
	  gtk_tree_view_clamp_node_visible (tree_view, tree, node);
	  _gtk_tree_view_queue_draw_node (tree_view, tree, node, NULL);
	}
    }

  g_signal_emit (tree_view, tree_view_signals[CURSOR_CHANGED], 0);
}

/**
 * gtk_tree_view_get_cursor:
 * @tree_view: A #GtkTreeView
 * @path: A pointer to be filled with the current cursor path, or %NULL
 * @focus_column: A pointer to be filled with the current focus column, or %NULL
 *
 * Fills in @path and @focus_column with the current path and focus column.  If
 * the cursor isn't currently set, then *@path will be %NULL.  If no column
 * currently has focus, then *@focus_column will be %NULL.
 *
 * The returned #GtkTreePath must be freed with gtk_tree_path_free() when
 * you are done with it.
 **/
void
gtk_tree_view_get_cursor (GtkTreeView        *tree_view,
			  GtkTreePath       **path,
			  GtkTreeViewColumn **focus_column)
{
  g_return_if_fail (GTK_IS_TREE_VIEW (tree_view));

  if (path)
    {
      if (gtk_tree_row_reference_valid (tree_view->priv->cursor))
	*path = gtk_tree_row_reference_get_path (tree_view->priv->cursor);
      else
	*path = NULL;
    }

  if (focus_column)
    {
      *focus_column = tree_view->priv->focus_column;
    }
}

/**
 * gtk_tree_view_set_cursor:
 * @tree_view: A #GtkTreeView
 * @path: A #GtkTreePath
 * @focus_column: A #GtkTreeViewColumn, or %NULL
 * @start_editing: %TRUE if the specified cell should start being edited.
 *
 * Sets the current keyboard focus to be at @path, and selects it.  This is
 * useful when you want to focus the user's attention on a particular row.  If
 * @focus_column is not %NULL, then focus is given to the column specified by 
 * it. Additionally, if @focus_column is specified, and @start_editing is 
 * %TRUE, then editing should be started in the specified cell.  
 * This function is often followed by @gtk_widget_grab_focus (@tree_view) 
 * in order to give keyboard focus to the widget.  Please note that editing 
 * can only happen when the widget is realized.
 *
 * If @path is invalid for @model, the current cursor (if any) will be unset
 * and the function will return without failing.
 **/
void
gtk_tree_view_set_cursor (GtkTreeView       *tree_view,
			  GtkTreePath       *path,
			  GtkTreeViewColumn *focus_column,
			  gboolean           start_editing)
{
  gtk_tree_view_set_cursor_on_cell (tree_view, path, focus_column,
				    NULL, start_editing);
}

/**
 * gtk_tree_view_set_cursor_on_cell:
 * @tree_view: A #GtkTreeView
 * @path: A #GtkTreePath
 * @focus_column: A #GtkTreeViewColumn, or %NULL
 * @focus_cell: A #GtkCellRenderer, or %NULL
 * @start_editing: %TRUE if the specified cell should start being edited.
 *
 * Sets the current keyboard focus to be at @path, and selects it.  This is
 * useful when you want to focus the user's attention on a particular row.  If
 * @focus_column is not %NULL, then focus is given to the column specified by
 * it. If @focus_column and @focus_cell are not %NULL, and @focus_column
 * contains 2 or more editable or activatable cells, then focus is given to
 * the cell specified by @focus_cell. Additionally, if @focus_column is
 * specified, and @start_editing is %TRUE, then editing should be started in
 * the specified cell.  This function is often followed by
 * @gtk_widget_grab_focus (@tree_view) in order to give keyboard focus to the
 * widget.  Please note that editing can only happen when the widget is
 * realized.
 *
 * If @path is invalid for @model, the current cursor (if any) will be unset
 * and the function will return without failing.
 *
 * Since: 2.2
 **/
void
gtk_tree_view_set_cursor_on_cell (GtkTreeView       *tree_view,
				  GtkTreePath       *path,
				  GtkTreeViewColumn *focus_column,
				  GtkCellRenderer   *focus_cell,
				  gboolean           start_editing)
{
  g_return_if_fail (GTK_IS_TREE_VIEW (tree_view));
  g_return_if_fail (path != NULL);
  g_return_if_fail (focus_column == NULL || GTK_IS_TREE_VIEW_COLUMN (focus_column));

  if (!tree_view->priv->model)
    return;

  if (focus_cell)
    {
      g_return_if_fail (focus_column);
      g_return_if_fail (GTK_IS_CELL_RENDERER (focus_cell));
    }

  /* cancel the current editing, if it exists */
  if (tree_view->priv->edited_column &&
      tree_view->priv->edited_column->editable_widget)
    gtk_tree_view_stop_editing (tree_view, TRUE);

  gtk_tree_view_real_set_cursor (tree_view, path, TRUE, TRUE);

  if (focus_column && focus_column->visible)
    {
      GList *list;
      gboolean column_in_tree = FALSE;

      for (list = tree_view->priv->columns; list; list = list->next)
	if (list->data == focus_column)
	  {
	    column_in_tree = TRUE;
	    break;
	  }
      g_return_if_fail (column_in_tree);
      tree_view->priv->focus_column = focus_column;
      if (focus_cell)
	gtk_tree_view_column_focus_cell (focus_column, focus_cell);
      if (start_editing)
	gtk_tree_view_start_editing (tree_view, path);
    }
}

/**
 * gtk_tree_view_get_bin_window:
 * @tree_view: A #GtkTreeView
 * 
 * Returns the window that @tree_view renders to.  This is used primarily to
 * compare to <literal>event->window</literal> to confirm that the event on
 * @tree_view is on the right window.
 * 
 * Return value: A #GdkWindow, or %NULL when @tree_view hasn't been realized yet
 **/
GdkWindow *
gtk_tree_view_get_bin_window (GtkTreeView *tree_view)
{
  g_return_val_if_fail (GTK_IS_TREE_VIEW (tree_view), NULL);

  return tree_view->priv->bin_window;
}

/**
 * gtk_tree_view_get_path_at_pos:
 * @tree_view: A #GtkTreeView.
 * @x: The x position to be identified (relative to bin_window).
 * @y: The y position to be identified (relative to bin_window).
 * @path: A pointer to a #GtkTreePath pointer to be filled in, or %NULL
 * @column: A pointer to a #GtkTreeViewColumn pointer to be filled in, or %NULL
 * @cell_x: A pointer where the X coordinate relative to the cell can be placed, or %NULL
 * @cell_y: A pointer where the Y coordinate relative to the cell can be placed, or %NULL
 *
 * Finds the path at the point (@x, @y), relative to bin_window coordinates
 * (please see gtk_tree_view_get_bin_window()).
 * That is, @x and @y are relative to an events coordinates. @x and @y must
 * come from an event on the @tree_view only where <literal>event->window ==
 * gtk_tree_view_get_bin_window (<!-- -->)</literal>. It is primarily for
 * things like popup menus. If @path is non-%NULL, then it will be filled
 * with the #GtkTreePath at that point.  This path should be freed with
 * gtk_tree_path_free().  If @column is non-%NULL, then it will be filled
 * with the column at that point.  @cell_x and @cell_y return the coordinates
 * relative to the cell background (i.e. the @background_area passed to
 * gtk_cell_renderer_render()).  This function is only meaningful if
 * @tree_view is realized.  Therefore this function will always return %FALSE
 * if @tree_view is not realized or does not have a model.
 *
 * For converting widget coordinates (eg. the ones you get from
 * GtkWidget::query-tooltip), please see
 * gtk_tree_view_convert_widget_to_bin_window_coords().
 *
 * Return value: %TRUE if a row exists at that coordinate.
 **/
gboolean
gtk_tree_view_get_path_at_pos (GtkTreeView        *tree_view,
			       gint                x,
			       gint                y,
			       GtkTreePath       **path,
			       GtkTreeViewColumn **column,
                               gint               *cell_x,
                               gint               *cell_y)
{
  GtkRBTree *tree;
  GtkRBNode *node;
  gint y_offset;

  g_return_val_if_fail (tree_view != NULL, FALSE);

  if (path)
    *path = NULL;
  if (column)
    *column = NULL;

  if (tree_view->priv->bin_window == NULL)
    return FALSE;

  if (tree_view->priv->tree == NULL)
    return FALSE;

  if (x > tree_view->priv->hadjustment->upper)
    return FALSE;

  if (x < 0 || y < 0)
    return FALSE;

  if (column || cell_x)
    {
      GtkTreeViewColumn *tmp_column;
      GtkTreeViewColumn *last_column = NULL;
      GList *list;
      gint remaining_x = x;
      gboolean found = FALSE;
      gboolean rtl;

      rtl = (gtk_widget_get_direction (GTK_WIDGET (tree_view)) == GTK_TEXT_DIR_RTL);
      for (list = (rtl ? g_list_last (tree_view->priv->columns) : g_list_first (tree_view->priv->columns));
	   list;
	   list = (rtl ? list->prev : list->next))
	{
	  tmp_column = list->data;

	  if (tmp_column->visible == FALSE)
	    continue;

	  last_column = tmp_column;
	  if (remaining_x <= tmp_column->width)
	    {
              found = TRUE;

              if (column)
                *column = tmp_column;

              if (cell_x)
                *cell_x = remaining_x;

	      break;
	    }
	  remaining_x -= tmp_column->width;
	}

      /* If found is FALSE and there is a last_column, then it the remainder
       * space is in that area
       */
      if (!found)
        {
	  if (last_column)
	    {
	      if (column)
		*column = last_column;
	      
	      if (cell_x)
		*cell_x = last_column->width + remaining_x;
	    }
	  else
	    {
	      return FALSE;
	    }
	}
    }

  y_offset = _gtk_rbtree_find_offset (tree_view->priv->tree,
				      TREE_WINDOW_Y_TO_RBTREE_Y (tree_view, y),
				      &tree, &node);

  if (tree == NULL)
    return FALSE;

  if (cell_y)
    *cell_y = y_offset;

  if (path)
    *path = _gtk_tree_view_find_path (tree_view, tree, node);

  return TRUE;
}


/**
 * gtk_tree_view_get_cell_area:
 * @tree_view: a #GtkTreeView
 * @path: a #GtkTreePath for the row, or %NULL to get only horizontal coordinates
 * @column: a #GtkTreeViewColumn for the column, or %NULL to get only vertical coordinates
 * @rect: rectangle to fill with cell rect
 *
 * Fills the bounding rectangle in bin_window coordinates for the cell at the
 * row specified by @path and the column specified by @column.  If @path is
 * %NULL, or points to a path not currently displayed, the @y and @height fields
 * of the rectangle will be filled with 0. If @column is %NULL, the @x and @width
 * fields will be filled with 0.  The sum of all cell rects does not cover the
 * entire tree; there are extra pixels in between rows, for example. The
 * returned rectangle is equivalent to the @cell_area passed to
 * gtk_cell_renderer_render().  This function is only valid if @tree_view is
 * realized.
 **/
void
gtk_tree_view_get_cell_area (GtkTreeView        *tree_view,
                             GtkTreePath        *path,
                             GtkTreeViewColumn  *column,
                             GdkRectangle       *rect)
{
  GtkRBTree *tree = NULL;
  GtkRBNode *node = NULL;
  gint vertical_separator;
  gint horizontal_separator;

  g_return_if_fail (GTK_IS_TREE_VIEW (tree_view));
  g_return_if_fail (column == NULL || GTK_IS_TREE_VIEW_COLUMN (column));
  g_return_if_fail (rect != NULL);
  g_return_if_fail (!column || column->tree_view == (GtkWidget *) tree_view);
  g_return_if_fail (GTK_WIDGET_REALIZED (tree_view));

  gtk_widget_style_get (GTK_WIDGET (tree_view),
			"vertical-separator", &vertical_separator,
			"horizontal-separator", &horizontal_separator,
			NULL);

  rect->x = 0;
  rect->y = 0;
  rect->width = 0;
  rect->height = 0;

  if (column)
    {
      rect->x = column->button->allocation.x + horizontal_separator/2;
      rect->width = column->button->allocation.width - horizontal_separator;
    }

  if (path)
    {
      gboolean ret = _gtk_tree_view_find_node (tree_view, path, &tree, &node);

      /* Get vertical coords */
      if ((!ret && tree == NULL) || ret)
	return;

      rect->y = CELL_FIRST_PIXEL (tree_view, tree, node, vertical_separator);
      rect->height = MAX (CELL_HEIGHT (node, vertical_separator), tree_view->priv->expander_size - vertical_separator);

      if (column &&
	  gtk_tree_view_is_expander_column (tree_view, column))
	{
	  gint depth = gtk_tree_path_get_depth (path);
	  gboolean rtl;

	  rtl = gtk_widget_get_direction (GTK_WIDGET (tree_view)) == GTK_TEXT_DIR_RTL;

	  if (!rtl)
	    rect->x += (depth - 1) * tree_view->priv->level_indentation;
	  rect->width -= (depth - 1) * tree_view->priv->level_indentation;

	  if (TREE_VIEW_DRAW_EXPANDERS (tree_view))
	    {
	      if (!rtl)
		rect->x += depth * tree_view->priv->expander_size;
	      rect->width -= depth * tree_view->priv->expander_size;
	    }

	  rect->width = MAX (rect->width, 0);
	}
    }
}

/**
 * gtk_tree_view_get_background_area:
 * @tree_view: a #GtkTreeView
 * @path: a #GtkTreePath for the row, or %NULL to get only horizontal coordinates
 * @column: a #GtkTreeViewColumn for the column, or %NULL to get only vertical coordiantes
 * @rect: rectangle to fill with cell background rect
 *
 * Fills the bounding rectangle in bin_window coordinates for the cell at the
 * row specified by @path and the column specified by @column.  If @path is
 * %NULL, or points to a node not found in the tree, the @y and @height fields of
 * the rectangle will be filled with 0. If @column is %NULL, the @x and @width
 * fields will be filled with 0.  The returned rectangle is equivalent to the
 * @background_area passed to gtk_cell_renderer_render().  These background
 * areas tile to cover the entire bin window.  Contrast with the @cell_area,
 * returned by gtk_tree_view_get_cell_area(), which returns only the cell
 * itself, excluding surrounding borders and the tree expander area.
 *
 **/
void
gtk_tree_view_get_background_area (GtkTreeView        *tree_view,
                                   GtkTreePath        *path,
                                   GtkTreeViewColumn  *column,
                                   GdkRectangle       *rect)
{
  GtkRBTree *tree = NULL;
  GtkRBNode *node = NULL;

  g_return_if_fail (GTK_IS_TREE_VIEW (tree_view));
  g_return_if_fail (column == NULL || GTK_IS_TREE_VIEW_COLUMN (column));
  g_return_if_fail (rect != NULL);

  rect->x = 0;
  rect->y = 0;
  rect->width = 0;
  rect->height = 0;

  if (path)
    {
      /* Get vertical coords */

      if (!_gtk_tree_view_find_node (tree_view, path, &tree, &node) &&
	  tree == NULL)
	return;

      rect->y = BACKGROUND_FIRST_PIXEL (tree_view, tree, node);

      rect->height = ROW_HEIGHT (tree_view, BACKGROUND_HEIGHT (node));
    }

  if (column)
    {
      gint x2 = 0;

      gtk_tree_view_get_background_xrange (tree_view, tree, column, &rect->x, &x2);
      rect->width = x2 - rect->x;
    }
}

/**
 * gtk_tree_view_get_visible_rect:
 * @tree_view: a #GtkTreeView
 * @visible_rect: rectangle to fill
 *
 * Fills @visible_rect with the currently-visible region of the
 * buffer, in tree coordinates. Convert to bin_window coordinates with
 * gtk_tree_view_convert_tree_to_bin_window_coords().
 * Tree coordinates start at 0,0 for row 0 of the tree, and cover the entire
 * scrollable area of the tree.
 **/
void
gtk_tree_view_get_visible_rect (GtkTreeView  *tree_view,
                                GdkRectangle *visible_rect)
{
  GtkWidget *widget;

  g_return_if_fail (GTK_IS_TREE_VIEW (tree_view));

  widget = GTK_WIDGET (tree_view);

  if (visible_rect)
    {
      visible_rect->x = tree_view->priv->hadjustment->value;
      visible_rect->y = tree_view->priv->vadjustment->value;
      visible_rect->width = widget->allocation.width;
      visible_rect->height = widget->allocation.height - TREE_VIEW_HEADER_HEIGHT (tree_view);
    }
}

/**
 * gtk_tree_view_widget_to_tree_coords:
 * @tree_view: a #GtkTreeView
 * @wx: X coordinate relative to bin_window
 * @wy: Y coordinate relative to bin_window
 * @tx: return location for tree X coordinate
 * @ty: return location for tree Y coordinate
 *
 * Converts bin_window coordinates to coordinates for the
 * tree (the full scrollable area of the tree).
 *
 * Deprecated: 2.12: Due to historial reasons the name of this function is
 * incorrect.  For converting coordinates relative to the widget to
 * bin_window coordinates, please see
 * gtk_tree_view_convert_widget_to_bin_window_coords().
 *
 **/
void
gtk_tree_view_widget_to_tree_coords (GtkTreeView *tree_view,
				      gint         wx,
				      gint         wy,
				      gint        *tx,
				      gint        *ty)
{
  g_return_if_fail (GTK_IS_TREE_VIEW (tree_view));

  if (tx)
    *tx = wx + tree_view->priv->hadjustment->value;
  if (ty)
    *ty = wy + tree_view->priv->dy;
}

/**
 * gtk_tree_view_tree_to_widget_coords:
 * @tree_view: a #GtkTreeView
 * @tx: tree X coordinate
 * @ty: tree Y coordinate
 * @wx: return location for X coordinate relative to bin_window
 * @wy: return location for Y coordinate relative to bin_window
 *
 * Converts tree coordinates (coordinates in full scrollable area of the tree)
 * to bin_window coordinates.
 *
 * Deprecated: 2.12: Due to historial reasons the name of this function is
 * incorrect.  For converting bin_window coordinates to coordinates relative
 * to bin_window, please see
 * gtk_tree_view_convert_bin_window_to_widget_coords().
 *
 **/
void
gtk_tree_view_tree_to_widget_coords (GtkTreeView *tree_view,
                                     gint         tx,
                                     gint         ty,
                                     gint        *wx,
                                     gint        *wy)
{
  g_return_if_fail (GTK_IS_TREE_VIEW (tree_view));

  if (wx)
    *wx = tx - tree_view->priv->hadjustment->value;
  if (wy)
    *wy = ty - tree_view->priv->dy;
}


/**
 * gtk_tree_view_convert_widget_to_tree_coords:
 * @tree_view: a #GtkTreeView
 * @wx: X coordinate relative to the widget
 * @wy: Y coordinate relative to the widget
 * @tx: return location for tree X coordinate
 * @ty: return location for tree Y coordinate
 *
 * Converts widget coordinates to coordinates for the
 * tree (the full scrollable area of the tree).
 *
 * Since: 2.12
 **/
void
gtk_tree_view_convert_widget_to_tree_coords (GtkTreeView *tree_view,
                                             gint         wx,
                                             gint         wy,
                                             gint        *tx,
                                             gint        *ty)
{
  gint x, y;

  g_return_if_fail (GTK_IS_TREE_VIEW (tree_view));

  gtk_tree_view_convert_widget_to_bin_window_coords (tree_view,
						     wx, wy,
						     &x, &y);
  gtk_tree_view_convert_bin_window_to_tree_coords (tree_view,
						   x, y,
						   tx, ty);
}

/**
 * gtk_tree_view_convert_tree_to_widget_coords:
 * @tree_view: a #GtkTreeView
 * @tx: X coordinate relative to the tree
 * @ty: Y coordinate relative to the tree
 * @wx: return location for widget X coordinate
 * @wy: return location for widget Y coordinate
 *
 * Converts tree coordinates (coordinates in full scrollable area of the tree)
 * to widget coordinates.
 *
 * Since: 2.12
 **/
void
gtk_tree_view_convert_tree_to_widget_coords (GtkTreeView *tree_view,
                                             gint         tx,
                                             gint         ty,
                                             gint        *wx,
                                             gint        *wy)
{
  gint x, y;

  g_return_if_fail (GTK_IS_TREE_VIEW (tree_view));

  gtk_tree_view_convert_tree_to_bin_window_coords (tree_view,
						   tx, ty,
						   &x, &y);
  gtk_tree_view_convert_bin_window_to_widget_coords (tree_view,
						     x, y,
						     wx, wy);
}

/**
 * gtk_tree_view_convert_widget_to_bin_window_coords:
 * @tree_view: a #GtkTreeView
 * @wx: X coordinate relative to the widget
 * @wy: Y coordinate relative to the widget
 * @bx: return location for bin_window X coordinate
 * @by: return location for bin_window Y coordinate
 *
 * Converts widget coordinates to coordinates for the bin_window
 * (see gtk_tree_view_get_bin_window()).
 *
 * Since: 2.12
 **/
void
gtk_tree_view_convert_widget_to_bin_window_coords (GtkTreeView *tree_view,
                                                   gint         wx,
                                                   gint         wy,
                                                   gint        *bx,
                                                   gint        *by)
{
  g_return_if_fail (GTK_IS_TREE_VIEW (tree_view));

  if (bx)
    *bx = wx + tree_view->priv->hadjustment->value;
  if (by)
    *by = wy - TREE_VIEW_HEADER_HEIGHT (tree_view);
}

/**
 * gtk_tree_view_convert_bin_window_to_widget_coords:
 * @tree_view: a #GtkTreeView
 * @bx: bin_window X coordinate
 * @by: bin_window Y coordinate
 * @wx: return location for widget X coordinate
 * @wy: return location for widget Y coordinate
 *
 * Converts bin_window coordinates (see gtk_tree_view_get_bin_window())
 * to widget relative coordinates.
 *
 * Since: 2.12
 **/
void
gtk_tree_view_convert_bin_window_to_widget_coords (GtkTreeView *tree_view,
                                                   gint         bx,
                                                   gint         by,
                                                   gint        *wx,
                                                   gint        *wy)
{
  g_return_if_fail (GTK_IS_TREE_VIEW (tree_view));

  if (wx)
    *wx = bx - tree_view->priv->hadjustment->value;
  if (wy)
    *wy = by + TREE_VIEW_HEADER_HEIGHT (tree_view);
}

/**
 * gtk_tree_view_convert_tree_to_bin_window_coords:
 * @tree_view: a #GtkTreeView
 * @tx: tree X coordinate
 * @ty: tree Y coordinate
 * @bx: return location for X coordinate relative to bin_window
 * @by: return location for Y coordinate relative to bin_window
 *
 * Converts tree coordinates (coordinates in full scrollable area of the tree)
 * to bin_window coordinates.
 *
 * Since: 2.12
 **/
void
gtk_tree_view_convert_tree_to_bin_window_coords (GtkTreeView *tree_view,
                                                 gint         tx,
                                                 gint         ty,
                                                 gint        *bx,
                                                 gint        *by)
{
  g_return_if_fail (GTK_IS_TREE_VIEW (tree_view));

  if (bx)
    *bx = tx;
  if (by)
    *by = ty - tree_view->priv->dy;
}

/**
 * gtk_tree_view_convert_bin_window_to_tree_coords:
 * @tree_view: a #GtkTreeView
 * @bx: X coordinate relative to bin_window
 * @by: Y coordinate relative to bin_window
 * @tx: return location for tree X coordinate
 * @ty: return location for tree Y coordinate
 *
 * Converts bin_window coordinates to coordinates for the
 * tree (the full scrollable area of the tree).
 *
 * Since: 2.12
 **/
void
gtk_tree_view_convert_bin_window_to_tree_coords (GtkTreeView *tree_view,
                                                 gint         bx,
                                                 gint         by,
                                                 gint        *tx,
                                                 gint        *ty)
{
  g_return_if_fail (GTK_IS_TREE_VIEW (tree_view));

  if (tx)
    *tx = bx;
  if (ty)
    *ty = by + tree_view->priv->dy;
}



/**
 * gtk_tree_view_get_visible_range:
 * @tree_view: A #GtkTreeView
 * @start_path: Return location for start of region, or %NULL.
 * @end_path: Return location for end of region, or %NULL.
 *
 * Sets @start_path and @end_path to be the first and last visible path.
 * Note that there may be invisible paths in between.
 *
 * The paths should be freed with gtk_tree_path_free() after use.
 *
 * Returns: %TRUE, if valid paths were placed in @start_path and @end_path.
 *
 * Since: 2.8
 **/
gboolean
gtk_tree_view_get_visible_range (GtkTreeView  *tree_view,
                                 GtkTreePath **start_path,
                                 GtkTreePath **end_path)
{
  GtkRBTree *tree;
  GtkRBNode *node;
  gboolean retval;
  
  g_return_val_if_fail (GTK_IS_TREE_VIEW (tree_view), FALSE);

  if (!tree_view->priv->tree)
    return FALSE;

  retval = TRUE;

  if (start_path)
    {
      _gtk_rbtree_find_offset (tree_view->priv->tree,
                               TREE_WINDOW_Y_TO_RBTREE_Y (tree_view, 0),
                               &tree, &node);
      if (node)
        *start_path = _gtk_tree_view_find_path (tree_view, tree, node);
      else
        retval = FALSE;
    }

  if (end_path)
    {
      gint y;

      if (tree_view->priv->height < tree_view->priv->vadjustment->page_size)
        y = tree_view->priv->height - 1;
      else
        y = TREE_WINDOW_Y_TO_RBTREE_Y (tree_view, tree_view->priv->vadjustment->page_size) - 1;

      _gtk_rbtree_find_offset (tree_view->priv->tree, y, &tree, &node);
      if (node)
        *end_path = _gtk_tree_view_find_path (tree_view, tree, node);
      else
        retval = FALSE;
    }

  return retval;
}

static void
unset_reorderable (GtkTreeView *tree_view)
{
  if (tree_view->priv->reorderable)
    {
      tree_view->priv->reorderable = FALSE;
      g_object_notify (G_OBJECT (tree_view), "reorderable");
    }
}

/**
 * gtk_tree_view_enable_model_drag_source:
 * @tree_view: a #GtkTreeView
 * @start_button_mask: Mask of allowed buttons to start drag
 * @targets: the table of targets that the drag will support
 * @n_targets: the number of items in @targets
 * @actions: the bitmask of possible actions for a drag from this
 *    widget
 *
 * Turns @tree_view into a drag source for automatic DND. Calling this
 * method sets #GtkTreeView:reorderable to %FALSE.
 **/
void
gtk_tree_view_enable_model_drag_source (GtkTreeView              *tree_view,
					GdkModifierType           start_button_mask,
					const GtkTargetEntry     *targets,
					gint                      n_targets,
					GdkDragAction             actions)
{
  TreeViewDragInfo *di;

  g_return_if_fail (GTK_IS_TREE_VIEW (tree_view));

  gtk_drag_source_set (GTK_WIDGET (tree_view),
		       0,
		       targets,
		       n_targets,
		       actions);

  di = ensure_info (tree_view);

  di->start_button_mask = start_button_mask;
  di->source_actions = actions;
  di->source_set = TRUE;

  unset_reorderable (tree_view);
}

/**
 * gtk_tree_view_enable_model_drag_dest:
 * @tree_view: a #GtkTreeView
 * @targets: the table of targets that the drag will support
 * @n_targets: the number of items in @targets
 * @actions: the bitmask of possible actions for a drag from this
 *    widget
 * 
 * Turns @tree_view into a drop destination for automatic DND. Calling
 * this method sets #GtkTreeView:reorderable to %FALSE.
 **/
void
gtk_tree_view_enable_model_drag_dest (GtkTreeView              *tree_view,
				      const GtkTargetEntry     *targets,
				      gint                      n_targets,
				      GdkDragAction             actions)
{
  TreeViewDragInfo *di;

  g_return_if_fail (GTK_IS_TREE_VIEW (tree_view));

  gtk_drag_dest_set (GTK_WIDGET (tree_view),
                     0,
                     targets,
                     n_targets,
                     actions);

  di = ensure_info (tree_view);
  di->dest_set = TRUE;

  unset_reorderable (tree_view);
}

/**
 * gtk_tree_view_unset_rows_drag_source:
 * @tree_view: a #GtkTreeView
 *
 * Undoes the effect of
 * gtk_tree_view_enable_model_drag_source(). Calling this method sets
 * #GtkTreeView:reorderable to %FALSE.
 **/
void
gtk_tree_view_unset_rows_drag_source (GtkTreeView *tree_view)
{
  TreeViewDragInfo *di;

  g_return_if_fail (GTK_IS_TREE_VIEW (tree_view));

  di = get_info (tree_view);

  if (di)
    {
      if (di->source_set)
        {
          gtk_drag_source_unset (GTK_WIDGET (tree_view));
          di->source_set = FALSE;
        }

      if (!di->dest_set && !di->source_set)
        remove_info (tree_view);
    }
  
  unset_reorderable (tree_view);
}

/**
 * gtk_tree_view_unset_rows_drag_dest:
 * @tree_view: a #GtkTreeView
 *
 * Undoes the effect of
 * gtk_tree_view_enable_model_drag_dest(). Calling this method sets
 * #GtkTreeView:reorderable to %FALSE.
 **/
void
gtk_tree_view_unset_rows_drag_dest (GtkTreeView *tree_view)
{
  TreeViewDragInfo *di;

  g_return_if_fail (GTK_IS_TREE_VIEW (tree_view));

  di = get_info (tree_view);

  if (di)
    {
      if (di->dest_set)
        {
          gtk_drag_dest_unset (GTK_WIDGET (tree_view));
          di->dest_set = FALSE;
        }

      if (!di->dest_set && !di->source_set)
        remove_info (tree_view);
    }

  unset_reorderable (tree_view);
}

/**
 * gtk_tree_view_set_drag_dest_row:
 * @tree_view: a #GtkTreeView
 * @path: The path of the row to highlight, or %NULL.
 * @pos: Specifies whether to drop before, after or into the row
 * 
 * Sets the row that is highlighted for feedback.
 **/
void
gtk_tree_view_set_drag_dest_row (GtkTreeView            *tree_view,
                                 GtkTreePath            *path,
                                 GtkTreeViewDropPosition pos)
{
  GtkTreePath *current_dest;

  /* Note; this function is exported to allow a custom DND
   * implementation, so it can't touch TreeViewDragInfo
   */

  g_return_if_fail (GTK_IS_TREE_VIEW (tree_view));

  current_dest = NULL;

  if (tree_view->priv->drag_dest_row)
    {
      current_dest = gtk_tree_row_reference_get_path (tree_view->priv->drag_dest_row);
      gtk_tree_row_reference_free (tree_view->priv->drag_dest_row);
    }

  /* special case a drop on an empty model */
  tree_view->priv->empty_view_drop = 0;

  if (pos == GTK_TREE_VIEW_DROP_BEFORE && path
      && gtk_tree_path_get_depth (path) == 1
      && gtk_tree_path_get_indices (path)[0] == 0)
    {
      gint n_children;

      n_children = gtk_tree_model_iter_n_children (tree_view->priv->model,
                                                   NULL);

      if (!n_children)
        tree_view->priv->empty_view_drop = 1;
    }

  tree_view->priv->drag_dest_pos = pos;

  if (path)
    {
      tree_view->priv->drag_dest_row =
        gtk_tree_row_reference_new_proxy (G_OBJECT (tree_view), tree_view->priv->model, path);
      gtk_tree_view_queue_draw_path (tree_view, path, NULL);
    }
  else
    tree_view->priv->drag_dest_row = NULL;

  if (current_dest)
    {
      GtkRBTree *tree, *new_tree;
      GtkRBNode *node, *new_node;

      _gtk_tree_view_find_node (tree_view, current_dest, &tree, &node);
      _gtk_tree_view_queue_draw_node (tree_view, tree, node, NULL);

      if (tree && node)
	{
	  _gtk_rbtree_next_full (tree, node, &new_tree, &new_node);
	  if (new_tree && new_node)
	    _gtk_tree_view_queue_draw_node (tree_view, new_tree, new_node, NULL);

	  _gtk_rbtree_prev_full (tree, node, &new_tree, &new_node);
	  if (new_tree && new_node)
	    _gtk_tree_view_queue_draw_node (tree_view, new_tree, new_node, NULL);
	}
      gtk_tree_path_free (current_dest);
    }
}

/**
 * gtk_tree_view_get_drag_dest_row:
 * @tree_view: a #GtkTreeView
 * @path: Return location for the path of the highlighted row, or %NULL.
 * @pos: Return location for the drop position, or %NULL
 * 
 * Gets information about the row that is highlighted for feedback.
 **/
void
gtk_tree_view_get_drag_dest_row (GtkTreeView              *tree_view,
                                 GtkTreePath             **path,
                                 GtkTreeViewDropPosition  *pos)
{
  g_return_if_fail (GTK_IS_TREE_VIEW (tree_view));

  if (path)
    {
      if (tree_view->priv->drag_dest_row)
        *path = gtk_tree_row_reference_get_path (tree_view->priv->drag_dest_row);
      else
        {
          if (tree_view->priv->empty_view_drop)
            *path = gtk_tree_path_new_from_indices (0, -1);
          else
            *path = NULL;
        }
    }

  if (pos)
    *pos = tree_view->priv->drag_dest_pos;
}

/**
 * gtk_tree_view_get_dest_row_at_pos:
 * @tree_view: a #GtkTreeView
 * @drag_x: the position to determine the destination row for
 * @drag_y: the position to determine the destination row for
 * @path: Return location for the path of the highlighted row, or %NULL.
 * @pos: Return location for the drop position, or %NULL
 * 
 * Determines the destination row for a given position.  @drag_x and
 * @drag_y are expected to be in widget coordinates.  This function is only
 * meaningful if @tree_view is realized.  Therefore this function will always
 * return %FALSE if @tree_view is not realized or does not have a model.
 * 
 * Return value: whether there is a row at the given position, %TRUE if this
 * is indeed the case.
 **/
gboolean
gtk_tree_view_get_dest_row_at_pos (GtkTreeView             *tree_view,
                                   gint                     drag_x,
                                   gint                     drag_y,
                                   GtkTreePath            **path,
                                   GtkTreeViewDropPosition *pos)
{
  gint cell_y;
  gint bin_x, bin_y;
  gdouble offset_into_row;
  gdouble third;
  GdkRectangle cell;
  GtkTreeViewColumn *column = NULL;
  GtkTreePath *tmp_path = NULL;

  /* Note; this function is exported to allow a custom DND
   * implementation, so it can't touch TreeViewDragInfo
   */

  g_return_val_if_fail (tree_view != NULL, FALSE);
  g_return_val_if_fail (drag_x >= 0, FALSE);
  g_return_val_if_fail (drag_y >= 0, FALSE);

  if (path)
    *path = NULL;

  if (tree_view->priv->bin_window == NULL)
    return FALSE;

  if (tree_view->priv->tree == NULL)
    return FALSE;

  /* If in the top third of a row, we drop before that row; if
   * in the bottom third, drop after that row; if in the middle,
   * and the row has children, drop into the row.
   */
  gtk_tree_view_convert_widget_to_bin_window_coords (tree_view, drag_x, drag_y,
						     &bin_x, &bin_y);

  if (!gtk_tree_view_get_path_at_pos (tree_view,
				      bin_x,
				      bin_y,
                                      &tmp_path,
                                      &column,
                                      NULL,
                                      &cell_y))
    return FALSE;

  gtk_tree_view_get_background_area (tree_view, tmp_path, column,
                                     &cell);

  offset_into_row = cell_y;

  if (path)
    *path = tmp_path;
  else
    gtk_tree_path_free (tmp_path);

  tmp_path = NULL;

  third = cell.height / 3.0;

  if (pos)
    {
      if (offset_into_row < third)
        {
          *pos = GTK_TREE_VIEW_DROP_BEFORE;
        }
      else if (offset_into_row < (cell.height / 2.0))
        {
          *pos = GTK_TREE_VIEW_DROP_INTO_OR_BEFORE;
        }
      else if (offset_into_row < third * 2.0)
        {
          *pos = GTK_TREE_VIEW_DROP_INTO_OR_AFTER;
        }
      else
        {
          *pos = GTK_TREE_VIEW_DROP_AFTER;
        }
    }

  return TRUE;
}



/* KEEP IN SYNC WITH GTK_TREE_VIEW_BIN_EXPOSE */
/**
 * gtk_tree_view_create_row_drag_icon:
 * @tree_view: a #GtkTreeView
 * @path: a #GtkTreePath in @tree_view
 *
 * Creates a #GdkPixmap representation of the row at @path.  
 * This image is used for a drag icon.
 *
 * Return value: a newly-allocated pixmap of the drag icon.
 **/
GdkPixmap *
gtk_tree_view_create_row_drag_icon (GtkTreeView  *tree_view,
                                    GtkTreePath  *path)
{
  GtkTreeIter   iter;
  GtkRBTree    *tree;
  GtkRBNode    *node;
  gint cell_offset;
  GList *list;
  GdkRectangle background_area;
  GdkRectangle expose_area;
  GtkWidget *widget;
  gint depth;
  /* start drawing inside the black outline */
  gint x = 1, y = 1;
  GdkDrawable *drawable;
  gint bin_window_width;
  gboolean is_separator = FALSE;
  gboolean rtl;

  g_return_val_if_fail (GTK_IS_TREE_VIEW (tree_view), NULL);
  g_return_val_if_fail (path != NULL, NULL);

  widget = GTK_WIDGET (tree_view);

  if (!GTK_WIDGET_REALIZED (tree_view))
    return NULL;

  depth = gtk_tree_path_get_depth (path);

  _gtk_tree_view_find_node (tree_view,
                            path,
                            &tree,
                            &node);

  if (tree == NULL)
    return NULL;

  if (!gtk_tree_model_get_iter (tree_view->priv->model,
                                &iter,
                                path))
    return NULL;
  
  is_separator = row_is_separator (tree_view, &iter, NULL);

  cell_offset = x;

  background_area.y = y;
  background_area.height = ROW_HEIGHT (tree_view, BACKGROUND_HEIGHT (node));

  gdk_drawable_get_size (tree_view->priv->bin_window,
                         &bin_window_width, NULL);

  drawable = gdk_pixmap_new (tree_view->priv->bin_window,
                             bin_window_width + 2,
                             background_area.height + 2,
                             -1);

  expose_area.x = 0;
  expose_area.y = 0;
  expose_area.width = bin_window_width + 2;
  expose_area.height = background_area.height + 2;

  gdk_draw_rectangle (drawable,
                      widget->style->base_gc [GTK_WIDGET_STATE (widget)],
                      TRUE,
                      0, 0,
                      bin_window_width + 2,
                      background_area.height + 2);

  rtl = gtk_widget_get_direction (GTK_WIDGET (tree_view)) == GTK_TEXT_DIR_RTL;

  for (list = (rtl ? g_list_last (tree_view->priv->columns) : g_list_first (tree_view->priv->columns));
      list;
      list = (rtl ? list->prev : list->next))
    {
      GtkTreeViewColumn *column = list->data;
      GdkRectangle cell_area;
      gint vertical_separator;

      if (!column->visible)
        continue;

      gtk_tree_view_column_cell_set_cell_data (column, tree_view->priv->model, &iter,
					       GTK_RBNODE_FLAG_SET (node, GTK_RBNODE_IS_PARENT),
					       node->children?TRUE:FALSE);

      background_area.x = cell_offset;
      background_area.width = column->width;

      gtk_widget_style_get (widget,
			    "vertical-separator", &vertical_separator,
			    NULL);

      cell_area = background_area;

      cell_area.y += vertical_separator / 2;
      cell_area.height -= vertical_separator;

      if (gtk_tree_view_is_expander_column (tree_view, column))
        {
	  if (!rtl)
	    cell_area.x += (depth - 1) * tree_view->priv->level_indentation;
	  cell_area.width -= (depth - 1) * tree_view->priv->level_indentation;

          if (TREE_VIEW_DRAW_EXPANDERS(tree_view))
	    {
	      if (!rtl)
		cell_area.x += depth * tree_view->priv->expander_size;
	      cell_area.width -= depth * tree_view->priv->expander_size;
	    }
        }

      if (gtk_tree_view_column_cell_is_visible (column))
	{
	  if (is_separator)
	    gtk_paint_hline (widget->style,
			     drawable,
			     GTK_STATE_NORMAL,
			     &cell_area,
			     widget,
			     NULL,
			     cell_area.x,
			     cell_area.x + cell_area.width,
			     cell_area.y + cell_area.height / 2);
	  else
	    _gtk_tree_view_column_cell_render (column,
					       drawable,
					       &background_area,
					       &cell_area,
					       &expose_area,
					       0);
	}
      cell_offset += column->width;
    }

  gdk_draw_rectangle (drawable,
                      widget->style->black_gc,
                      FALSE,
                      0, 0,
                      bin_window_width + 1,
                      background_area.height + 1);

  return drawable;
}


/**
 * gtk_tree_view_set_destroy_count_func:
 * @tree_view: A #GtkTreeView
 * @func: Function to be called when a view row is destroyed, or %NULL
 * @data: User data to be passed to @func, or %NULL
 * @destroy: Destroy notifier for @data, or %NULL
 *
 * This function should almost never be used.  It is meant for private use by
 * ATK for determining the number of visible children that are removed when the
 * user collapses a row, or a row is deleted.
 **/
void
gtk_tree_view_set_destroy_count_func (GtkTreeView             *tree_view,
				      GtkTreeDestroyCountFunc  func,
				      gpointer                 data,
				      GDestroyNotify           destroy)
{
  g_return_if_fail (GTK_IS_TREE_VIEW (tree_view));

  if (tree_view->priv->destroy_count_destroy)
    tree_view->priv->destroy_count_destroy (tree_view->priv->destroy_count_data);

  tree_view->priv->destroy_count_func = func;
  tree_view->priv->destroy_count_data = data;
  tree_view->priv->destroy_count_destroy = destroy;
}


/*
 * Interactive search
 */

/**
 * gtk_tree_view_set_enable_search:
 * @tree_view: A #GtkTreeView
 * @enable_search: %TRUE, if the user can search interactively
 *
 * If @enable_search is set, then the user can type in text to search through
 * the tree interactively (this is sometimes called "typeahead find").
 * 
 * Note that even if this is %FALSE, the user can still initiate a search 
 * using the "start-interactive-search" key binding.
 */
void
gtk_tree_view_set_enable_search (GtkTreeView *tree_view,
				 gboolean     enable_search)
{
  g_return_if_fail (GTK_IS_TREE_VIEW (tree_view));

  enable_search = !!enable_search;
  
  if (tree_view->priv->enable_search != enable_search)
    {
       tree_view->priv->enable_search = enable_search;
       g_object_notify (G_OBJECT (tree_view), "enable-search");
    }
}

/**
 * gtk_tree_view_get_enable_search:
 * @tree_view: A #GtkTreeView
 *
 * Returns whether or not the tree allows to start interactive searching 
 * by typing in text.
 *
 * Return value: whether or not to let the user search interactively
 */
gboolean
gtk_tree_view_get_enable_search (GtkTreeView *tree_view)
{
  g_return_val_if_fail (GTK_IS_TREE_VIEW (tree_view), FALSE);

  return tree_view->priv->enable_search;
}


/**
 * gtk_tree_view_get_search_column:
 * @tree_view: A #GtkTreeView
 *
 * Gets the column searched on by the interactive search code.
 *
 * Return value: the column the interactive search code searches in.
 */
gint
gtk_tree_view_get_search_column (GtkTreeView *tree_view)
{
  g_return_val_if_fail (GTK_IS_TREE_VIEW (tree_view), -1);

  return (tree_view->priv->search_column);
}

/**
 * gtk_tree_view_set_search_column:
 * @tree_view: A #GtkTreeView
 * @column: the column of the model to search in, or -1 to disable searching
 *
 * Sets @column as the column where the interactive search code should
 * search in for the current model. 
 * 
 * If the search column is set, users can use the "start-interactive-search"
 * key binding to bring up search popup. The enable-search property controls
 * whether simply typing text will also start an interactive search.
 *
 * Note that @column refers to a column of the current model. The search 
 * column is reset to -1 when the model is changed.
 */
void
gtk_tree_view_set_search_column (GtkTreeView *tree_view,
				 gint         column)
{
  g_return_if_fail (GTK_IS_TREE_VIEW (tree_view));
  g_return_if_fail (column >= -1);

  if (tree_view->priv->search_column == column)
    return;

  tree_view->priv->search_column = column;
  g_object_notify (G_OBJECT (tree_view), "search-column");
}

/**
 * gtk_tree_view_get_search_equal_func:
 * @tree_view: A #GtkTreeView
 *
 * Returns the compare function currently in use.
 *
 * Return value: the currently used compare function for the search code.
 */

GtkTreeViewSearchEqualFunc
gtk_tree_view_get_search_equal_func (GtkTreeView *tree_view)
{
  g_return_val_if_fail (GTK_IS_TREE_VIEW (tree_view), NULL);

  return tree_view->priv->search_equal_func;
}

/**
 * gtk_tree_view_set_search_equal_func:
 * @tree_view: A #GtkTreeView
 * @search_equal_func: the compare function to use during the search
 * @search_user_data: user data to pass to @search_equal_func, or %NULL
 * @search_destroy: Destroy notifier for @search_user_data, or %NULL
 *
 * Sets the compare function for the interactive search capabilities; note
 * that somewhat like strcmp() returning 0 for equality
 * #GtkTreeViewSearchEqualFunc returns %FALSE on matches.
 **/
void
gtk_tree_view_set_search_equal_func (GtkTreeView                *tree_view,
				     GtkTreeViewSearchEqualFunc  search_equal_func,
				     gpointer                    search_user_data,
				     GDestroyNotify              search_destroy)
{
  g_return_if_fail (GTK_IS_TREE_VIEW (tree_view));
  g_return_if_fail (search_equal_func != NULL);

  if (tree_view->priv->search_destroy)
    tree_view->priv->search_destroy (tree_view->priv->search_user_data);

  tree_view->priv->search_equal_func = search_equal_func;
  tree_view->priv->search_user_data = search_user_data;
  tree_view->priv->search_destroy = search_destroy;
  if (tree_view->priv->search_equal_func == NULL)
    tree_view->priv->search_equal_func = gtk_tree_view_search_equal_func;
}

/**
 * gtk_tree_view_get_search_entry:
 * @tree_view: A #GtkTreeView
 *
 * Returns the #GtkEntry which is currently in use as interactive search
 * entry for @tree_view.  In case the built-in entry is being used, %NULL
 * will be returned.
 *
 * Return value: the entry currently in use as search entry.
 *
 * Since: 2.10
 */
GtkEntry *
gtk_tree_view_get_search_entry (GtkTreeView *tree_view)
{
  g_return_val_if_fail (GTK_IS_TREE_VIEW (tree_view), NULL);

  if (tree_view->priv->search_custom_entry_set)
    return GTK_ENTRY (tree_view->priv->search_entry);

  return NULL;
}

/**
 * gtk_tree_view_set_search_entry:
 * @tree_view: A #GtkTreeView
 * @entry: the entry the interactive search code of @tree_view should use or %NULL
 *
 * Sets the entry which the interactive search code will use for this
 * @tree_view.  This is useful when you want to provide a search entry
 * in our interface at all time at a fixed position.  Passing %NULL for
 * @entry will make the interactive search code use the built-in popup
 * entry again.
 *
 * Since: 2.10
 */
void
gtk_tree_view_set_search_entry (GtkTreeView *tree_view,
				GtkEntry    *entry)
{
  g_return_if_fail (GTK_IS_TREE_VIEW (tree_view));
  g_return_if_fail (entry == NULL || GTK_IS_ENTRY (entry));

  if (tree_view->priv->search_custom_entry_set)
    {
      if (tree_view->priv->search_entry_changed_id)
        {
	  g_signal_handler_disconnect (tree_view->priv->search_entry,
				       tree_view->priv->search_entry_changed_id);
	  tree_view->priv->search_entry_changed_id = 0;
	}
      g_signal_handlers_disconnect_by_func (tree_view->priv->search_entry,
					    G_CALLBACK (gtk_tree_view_search_key_press_event),
					    tree_view);

      g_object_unref (tree_view->priv->search_entry);
    }
  else if (tree_view->priv->search_window)
    {
      gtk_widget_destroy (tree_view->priv->search_window);

      tree_view->priv->search_window = NULL;
    }

  if (entry)
    {
      tree_view->priv->search_entry = g_object_ref (entry);
      tree_view->priv->search_custom_entry_set = TRUE;

      if (tree_view->priv->search_entry_changed_id == 0)
        {
          tree_view->priv->search_entry_changed_id =
	    g_signal_connect (tree_view->priv->search_entry, "changed",
			      G_CALLBACK (gtk_tree_view_search_init),
			      tree_view);
	}
      
        g_signal_connect (tree_view->priv->search_entry, "key-press-event",
		          G_CALLBACK (gtk_tree_view_search_key_press_event),
		          tree_view);

	gtk_tree_view_search_init (tree_view->priv->search_entry, tree_view);
    }
  else
    {
      tree_view->priv->search_entry = NULL;
      tree_view->priv->search_custom_entry_set = FALSE;
    }
}

/**
 * gtk_tree_view_set_search_position_func:
 * @tree_view: A #GtkTreeView
 * @func: the function to use to position the search dialog, or %NULL
 *    to use the default search position function
 * @data: user data to pass to @func, or %NULL
 * @destroy: Destroy notifier for @data, or %NULL
 *
 * Sets the function to use when positioning the search dialog.
 *
 * Since: 2.10
 **/
void
gtk_tree_view_set_search_position_func (GtkTreeView                   *tree_view,
				        GtkTreeViewSearchPositionFunc  func,
				        gpointer                       user_data,
				        GDestroyNotify                 destroy)
{
  g_return_if_fail (GTK_IS_TREE_VIEW (tree_view));

  if (tree_view->priv->search_position_destroy)
    tree_view->priv->search_position_destroy (tree_view->priv->search_position_user_data);

  tree_view->priv->search_position_func = func;
  tree_view->priv->search_position_user_data = user_data;
  tree_view->priv->search_position_destroy = destroy;
  if (tree_view->priv->search_position_func == NULL)
    tree_view->priv->search_position_func = gtk_tree_view_search_position_func;
}

/**
 * gtk_tree_view_get_search_position_func:
 * @tree_view: A #GtkTreeView
 *
 * Returns the positioning function currently in use.
 *
 * Return value: the currently used function for positioning the search dialog.
 *
 * Since: 2.10
 */
GtkTreeViewSearchPositionFunc
gtk_tree_view_get_search_position_func (GtkTreeView *tree_view)
{
  g_return_val_if_fail (GTK_IS_TREE_VIEW (tree_view), NULL);

  return tree_view->priv->search_position_func;
}


static void
gtk_tree_view_search_dialog_hide (GtkWidget   *search_dialog,
				  GtkTreeView *tree_view)
{
  if (tree_view->priv->disable_popdown)
    return;

  if (tree_view->priv->search_entry_changed_id)
    {
      g_signal_handler_disconnect (tree_view->priv->search_entry,
				   tree_view->priv->search_entry_changed_id);
      tree_view->priv->search_entry_changed_id = 0;
    }
  if (tree_view->priv->typeselect_flush_timeout)
    {
      g_source_remove (tree_view->priv->typeselect_flush_timeout);
      tree_view->priv->typeselect_flush_timeout = 0;
    }
	
  if (GTK_WIDGET_VISIBLE (search_dialog))
    {
      /* send focus-in event */
      send_focus_change (GTK_WIDGET (tree_view->priv->search_entry), FALSE);
      gtk_widget_hide (search_dialog);
      gtk_entry_set_text (GTK_ENTRY (tree_view->priv->search_entry), "");
      send_focus_change (GTK_WIDGET (tree_view), TRUE);
    }
}

static void
gtk_tree_view_search_position_func (GtkTreeView *tree_view,
				    GtkWidget   *search_dialog,
				    gpointer     user_data)
{
  gint x, y;
  gint tree_x, tree_y;
  gint tree_width, tree_height;
  GdkWindow *tree_window = GTK_WIDGET (tree_view)->window;
  GdkScreen *screen = gdk_drawable_get_screen (tree_window);
  GtkRequisition requisition;
  gint monitor_num;
  GdkRectangle monitor;

  monitor_num = gdk_screen_get_monitor_at_window (screen, tree_window);
  gdk_screen_get_monitor_geometry (screen, monitor_num, &monitor);

  gtk_widget_realize (search_dialog);

  gdk_window_get_origin (tree_window, &tree_x, &tree_y);
  gdk_drawable_get_size (tree_window,
			 &tree_width,
			 &tree_height);
  gtk_widget_size_request (search_dialog, &requisition);

  if (tree_x + tree_width > gdk_screen_get_width (screen))
    x = gdk_screen_get_width (screen) - requisition.width;
  else if (tree_x + tree_width - requisition.width < 0)
    x = 0;
  else
    x = tree_x + tree_width - requisition.width;

  if (tree_y + tree_height + requisition.height > gdk_screen_get_height (screen))
    y = gdk_screen_get_height (screen) - requisition.height;
  else if (tree_y + tree_height < 0) /* isn't really possible ... */
    y = 0;
  else
    y = tree_y + tree_height;

  gtk_window_move (GTK_WINDOW (search_dialog), x, y);
}

static void
gtk_tree_view_search_disable_popdown (GtkEntry *entry,
				      GtkMenu  *menu,
				      gpointer  data)
{
  GtkTreeView *tree_view = (GtkTreeView *)data;

  tree_view->priv->disable_popdown = 1;
  g_signal_connect (menu, "hide",
		    G_CALLBACK (gtk_tree_view_search_enable_popdown), data);
}

/* Because we're visible but offscreen, we just set a flag in the preedit
 * callback.
 */
static void
gtk_tree_view_search_preedit_changed (GtkIMContext *im_context,
				      GtkTreeView  *tree_view)
{
  tree_view->priv->imcontext_changed = 1;
  if (tree_view->priv->typeselect_flush_timeout)
    {
      g_source_remove (tree_view->priv->typeselect_flush_timeout);
      tree_view->priv->typeselect_flush_timeout =
	gdk_threads_add_timeout (GTK_TREE_VIEW_SEARCH_DIALOG_TIMEOUT,
		       (GSourceFunc) gtk_tree_view_search_entry_flush_timeout,
		       tree_view);
    }

}

static void
gtk_tree_view_search_activate (GtkEntry    *entry,
			       GtkTreeView *tree_view)
{
  GtkTreePath *path;
  GtkRBNode *node;
  GtkRBTree *tree;

  gtk_tree_view_search_dialog_hide (tree_view->priv->search_window,
				    tree_view);

  /* If we have a row selected and it's the cursor row, we activate
   * the row XXX */
  if (gtk_tree_row_reference_valid (tree_view->priv->cursor))
    {
      path = gtk_tree_row_reference_get_path (tree_view->priv->cursor);
      
      _gtk_tree_view_find_node (tree_view, path, &tree, &node);
      
      if (node && GTK_RBNODE_FLAG_SET (node, GTK_RBNODE_IS_SELECTED))
	gtk_tree_view_row_activated (tree_view, path, tree_view->priv->focus_column);
      
      gtk_tree_path_free (path);
    }
}

static gboolean
gtk_tree_view_real_search_enable_popdown (gpointer data)
{
  GtkTreeView *tree_view = (GtkTreeView *)data;

  tree_view->priv->disable_popdown = 0;

  return FALSE;
}

static void
gtk_tree_view_search_enable_popdown (GtkWidget *widget,
				     gpointer   data)
{
  gdk_threads_add_timeout_full (G_PRIORITY_HIGH, 200, gtk_tree_view_real_search_enable_popdown, g_object_ref (data), g_object_unref);
}

static gboolean
gtk_tree_view_search_delete_event (GtkWidget *widget,
				   GdkEventAny *event,
				   GtkTreeView *tree_view)
{
  g_return_val_if_fail (GTK_IS_WIDGET (widget), FALSE);

  gtk_tree_view_search_dialog_hide (widget, tree_view);

  return TRUE;
}

static gboolean
gtk_tree_view_search_button_press_event (GtkWidget *widget,
					 GdkEventButton *event,
					 GtkTreeView *tree_view)
{
  g_return_val_if_fail (GTK_IS_WIDGET (widget), FALSE);

  gtk_tree_view_search_dialog_hide (widget, tree_view);

  if (event->window == tree_view->priv->bin_window)
    gtk_tree_view_button_press (GTK_WIDGET (tree_view), event);

  return TRUE;
}

static gboolean
gtk_tree_view_search_scroll_event (GtkWidget *widget,
				   GdkEventScroll *event,
				   GtkTreeView *tree_view)
{
  gboolean retval = FALSE;

  if (event->direction == GDK_SCROLL_UP)
    {
      gtk_tree_view_search_move (widget, tree_view, TRUE);
      retval = TRUE;
    }
  else if (event->direction == GDK_SCROLL_DOWN)
    {
      gtk_tree_view_search_move (widget, tree_view, FALSE);
      retval = TRUE;
    }

  /* renew the flush timeout */
  if (retval && tree_view->priv->typeselect_flush_timeout
      && !tree_view->priv->search_custom_entry_set)
    {
      g_source_remove (tree_view->priv->typeselect_flush_timeout);
      tree_view->priv->typeselect_flush_timeout =
	gdk_threads_add_timeout (GTK_TREE_VIEW_SEARCH_DIALOG_TIMEOUT,
		       (GSourceFunc) gtk_tree_view_search_entry_flush_timeout,
		       tree_view);
    }

  return retval;
}

static gboolean
gtk_tree_view_search_key_press_event (GtkWidget *widget,
				      GdkEventKey *event,
				      GtkTreeView *tree_view)
{
  gboolean retval = FALSE;

  g_return_val_if_fail (GTK_IS_WIDGET (widget), FALSE);
  g_return_val_if_fail (GTK_IS_TREE_VIEW (tree_view), FALSE);

  /* close window and cancel the search */
  if (!tree_view->priv->search_custom_entry_set
      && (event->keyval == GDK_Escape ||
          event->keyval == GDK_Tab ||
	    event->keyval == GDK_KP_Tab ||
	    event->keyval == GDK_ISO_Left_Tab))
    {
      gtk_tree_view_search_dialog_hide (widget, tree_view);
      return TRUE;
    }

  /* select previous matching iter */
  if (event->keyval == GDK_Up || event->keyval == GDK_KP_Up)
    {
      if (!gtk_tree_view_search_move (widget, tree_view, TRUE))
        gtk_widget_error_bell (widget);

      retval = TRUE;
    }

  if (((event->state & (GDK_CONTROL_MASK | GDK_SHIFT_MASK)) == (GDK_CONTROL_MASK | GDK_SHIFT_MASK))
      && (event->keyval == GDK_g || event->keyval == GDK_G))
    {
      if (!gtk_tree_view_search_move (widget, tree_view, TRUE))
        gtk_widget_error_bell (widget);

      retval = TRUE;
    }

  /* select next matching iter */
  if (event->keyval == GDK_Down || event->keyval == GDK_KP_Down)
    {
      if (!gtk_tree_view_search_move (widget, tree_view, FALSE))
        gtk_widget_error_bell (widget);

      retval = TRUE;
    }

  if (((event->state & (GDK_CONTROL_MASK | GDK_SHIFT_MASK)) == GDK_CONTROL_MASK)
      && (event->keyval == GDK_g || event->keyval == GDK_G))
    {
      if (!gtk_tree_view_search_move (widget, tree_view, FALSE))
        gtk_widget_error_bell (widget);

      retval = TRUE;
    }

  /* renew the flush timeout */
  if (retval && tree_view->priv->typeselect_flush_timeout
      && !tree_view->priv->search_custom_entry_set)
    {
      g_source_remove (tree_view->priv->typeselect_flush_timeout);
      tree_view->priv->typeselect_flush_timeout =
	gdk_threads_add_timeout (GTK_TREE_VIEW_SEARCH_DIALOG_TIMEOUT,
		       (GSourceFunc) gtk_tree_view_search_entry_flush_timeout,
		       tree_view);
    }

  return retval;
}

/*  this function returns FALSE if there is a search string but
 *  nothing was found, and TRUE otherwise.
 */
static gboolean
gtk_tree_view_search_move (GtkWidget   *window,
			   GtkTreeView *tree_view,
			   gboolean     up)
{
  gboolean ret;
  gint len;
  gint count = 0;
  const gchar *text;
  GtkTreeIter iter;
  GtkTreeModel *model;
  GtkTreeSelection *selection;

  text = gtk_entry_get_text (GTK_ENTRY (tree_view->priv->search_entry));

  g_return_val_if_fail (text != NULL, FALSE);

  len = strlen (text);

  if (up && tree_view->priv->selected_iter == 1)
    return strlen (text) < 1;

  len = strlen (text);

  if (len < 1)
    return TRUE;

  model = gtk_tree_view_get_model (tree_view);
  selection = gtk_tree_view_get_selection (tree_view);

  /* search */
  gtk_tree_selection_unselect_all (selection);
  if (!gtk_tree_model_get_iter_first (model, &iter))
    return TRUE;

  ret = gtk_tree_view_search_iter (model, selection, &iter, text,
				   &count, up?((tree_view->priv->selected_iter) - 1):((tree_view->priv->selected_iter + 1)));

  if (ret)
    {
      /* found */
      tree_view->priv->selected_iter += up?(-1):(1);
      return TRUE;
    }
  else
    {
      /* return to old iter */
      count = 0;
      gtk_tree_model_get_iter_first (model, &iter);
      gtk_tree_view_search_iter (model, selection,
				 &iter, text,
				 &count, tree_view->priv->selected_iter);
      return FALSE;
    }
}

static gboolean
gtk_tree_view_search_equal_func (GtkTreeModel *model,
				 gint          column,
				 const gchar  *key,
				 GtkTreeIter  *iter,
				 gpointer      search_data)
{
  gboolean retval = TRUE;
  const gchar *str;
  gchar *normalized_string;
  gchar *normalized_key;
  gchar *case_normalized_string = NULL;
  gchar *case_normalized_key = NULL;
  GValue value = {0,};
  GValue transformed = {0,};

  gtk_tree_model_get_value (model, iter, column, &value);

  g_value_init (&transformed, G_TYPE_STRING);

  if (!g_value_transform (&value, &transformed))
    {
      g_value_unset (&value);
      return TRUE;
    }

  g_value_unset (&value);

  str = g_value_get_string (&transformed);
  if (!str)
    {
      g_value_unset (&transformed);
      return TRUE;
    }

  normalized_string = g_utf8_normalize (str, -1, G_NORMALIZE_ALL);
  normalized_key = g_utf8_normalize (key, -1, G_NORMALIZE_ALL);

  if (normalized_string && normalized_key)
    {
      case_normalized_string = g_utf8_casefold (normalized_string, -1);
      case_normalized_key = g_utf8_casefold (normalized_key, -1);

      if (strncmp (case_normalized_key, case_normalized_string, strlen (case_normalized_key)) == 0)
        retval = FALSE;
    }

  g_value_unset (&transformed);
  g_free (normalized_key);
  g_free (normalized_string);
  g_free (case_normalized_key);
  g_free (case_normalized_string);

  return retval;
}

static gboolean
gtk_tree_view_search_iter (GtkTreeModel     *model,
			   GtkTreeSelection *selection,
			   GtkTreeIter      *iter,
			   const gchar      *text,
			   gint             *count,
			   gint              n)
{
  GtkRBTree *tree = NULL;
  GtkRBNode *node = NULL;
  GtkTreePath *path;

  GtkTreeView *tree_view = gtk_tree_selection_get_tree_view (selection);

  path = gtk_tree_model_get_path (model, iter);
  _gtk_tree_view_find_node (tree_view, path, &tree, &node);

  do
    {
      if (! tree_view->priv->search_equal_func (model, tree_view->priv->search_column, text, iter, tree_view->priv->search_user_data))
        {
          (*count)++;
          if (*count == n)
            {
              gtk_tree_view_scroll_to_cell (tree_view, path, NULL,
					    TRUE, 0.5, 0.0);
              gtk_tree_selection_select_iter (selection, iter);
              gtk_tree_view_real_set_cursor (tree_view, path, FALSE, TRUE);

	      if (path)
		gtk_tree_path_free (path);

              return TRUE;
            }
        }

      if (node->children)
	{
	  gboolean has_child;
	  GtkTreeIter tmp;

	  tree = node->children;
	  node = tree->root;

	  while (node->left != tree->nil)
	    node = node->left;

	  tmp = *iter;
	  has_child = gtk_tree_model_iter_children (model, iter, &tmp);
	  gtk_tree_path_down (path);

	  /* sanity check */
	  TREE_VIEW_INTERNAL_ASSERT (has_child, FALSE);
	}
      else
	{
	  gboolean done = FALSE;

	  do
	    {
	      node = _gtk_rbtree_next (tree, node);

	      if (node)
		{
		  gboolean has_next;

		  has_next = gtk_tree_model_iter_next (model, iter);

		  done = TRUE;
		  gtk_tree_path_next (path);

		  /* sanity check */
		  TREE_VIEW_INTERNAL_ASSERT (has_next, FALSE);
		}
	      else
		{
		  gboolean has_parent;
		  GtkTreeIter tmp_iter = *iter;

		  node = tree->parent_node;
		  tree = tree->parent_tree;

		  if (!tree)
		    {
		      if (path)
			gtk_tree_path_free (path);

		      /* we've run out of tree, done with this func */
		      return FALSE;
		    }

		  has_parent = gtk_tree_model_iter_parent (model,
							   iter,
							   &tmp_iter);
		  gtk_tree_path_up (path);

		  /* sanity check */
		  TREE_VIEW_INTERNAL_ASSERT (has_parent, FALSE);
		}
	    }
	  while (!done);
	}
    }
  while (1);

  return FALSE;
}

static void
gtk_tree_view_search_init (GtkWidget   *entry,
			   GtkTreeView *tree_view)
{
  gint ret;
  gint count = 0;
  const gchar *text;
  GtkTreeIter iter;
  GtkTreeModel *model;
  GtkTreeSelection *selection;

  g_return_if_fail (GTK_IS_ENTRY (entry));
  g_return_if_fail (GTK_IS_TREE_VIEW (tree_view));

  text = gtk_entry_get_text (GTK_ENTRY (entry));

  model = gtk_tree_view_get_model (tree_view);
  selection = gtk_tree_view_get_selection (tree_view);

  /* search */
  gtk_tree_selection_unselect_all (selection);
  if (tree_view->priv->typeselect_flush_timeout
      && !tree_view->priv->search_custom_entry_set)
    {
      g_source_remove (tree_view->priv->typeselect_flush_timeout);
      tree_view->priv->typeselect_flush_timeout =
	gdk_threads_add_timeout (GTK_TREE_VIEW_SEARCH_DIALOG_TIMEOUT,
		       (GSourceFunc) gtk_tree_view_search_entry_flush_timeout,
		       tree_view);
    }

  if (*text == '\0')
    return;

  if (!gtk_tree_model_get_iter_first (model, &iter))
    return;

  ret = gtk_tree_view_search_iter (model, selection,
				   &iter, text,
				   &count, 1);

  if (ret)
    tree_view->priv->selected_iter = 1;
}

static void
gtk_tree_view_remove_widget (GtkCellEditable *cell_editable,
			     GtkTreeView     *tree_view)
{
  if (tree_view->priv->edited_column == NULL)
    return;

  _gtk_tree_view_column_stop_editing (tree_view->priv->edited_column);
  tree_view->priv->edited_column = NULL;

  if (GTK_WIDGET_HAS_FOCUS (cell_editable))
    gtk_widget_grab_focus (GTK_WIDGET (tree_view));

  g_signal_handlers_disconnect_by_func (cell_editable,
					gtk_tree_view_remove_widget,
					tree_view);

  gtk_container_remove (GTK_CONTAINER (tree_view),
			GTK_WIDGET (cell_editable));  

  /* FIXME should only redraw a single node */
  gtk_widget_queue_draw (GTK_WIDGET (tree_view));
}

static gboolean
gtk_tree_view_start_editing (GtkTreeView *tree_view,
			     GtkTreePath *cursor_path)
{
  GtkTreeIter iter;
  GdkRectangle background_area;
  GdkRectangle cell_area;
  GtkCellEditable *editable_widget = NULL;
  gchar *path_string;
  guint flags = 0; /* can be 0, as the flags are primarily for rendering */
  gint retval = FALSE;
  GtkRBTree *cursor_tree;
  GtkRBNode *cursor_node;

  g_assert (tree_view->priv->focus_column);

  if (! GTK_WIDGET_REALIZED (tree_view))
    return FALSE;

  if (_gtk_tree_view_find_node (tree_view, cursor_path, &cursor_tree, &cursor_node) ||
      cursor_node == NULL)
    return FALSE;

  path_string = gtk_tree_path_to_string (cursor_path);
  gtk_tree_model_get_iter (tree_view->priv->model, &iter, cursor_path);

  validate_row (tree_view, cursor_tree, cursor_node, &iter, cursor_path);

  gtk_tree_view_column_cell_set_cell_data (tree_view->priv->focus_column,
					   tree_view->priv->model,
					   &iter,
					   GTK_RBNODE_FLAG_SET (cursor_node, GTK_RBNODE_IS_PARENT),
					   cursor_node->children?TRUE:FALSE);
  gtk_tree_view_get_background_area (tree_view,
				     cursor_path,
				     tree_view->priv->focus_column,
				     &background_area);
  gtk_tree_view_get_cell_area (tree_view,
			       cursor_path,
			       tree_view->priv->focus_column,
			       &cell_area);

  if (_gtk_tree_view_column_cell_event (tree_view->priv->focus_column,
					&editable_widget,
					NULL,
					path_string,
					&background_area,
					&cell_area,
					flags))
    {
      retval = TRUE;
      if (editable_widget != NULL)
	{
	  gint left, right;
	  GdkRectangle area;
	  GtkCellRenderer *cell;

	  area = cell_area;
	  cell = _gtk_tree_view_column_get_edited_cell (tree_view->priv->focus_column);

	  _gtk_tree_view_column_get_neighbor_sizes (tree_view->priv->focus_column, cell, &left, &right);

	  area.x += left;
	  area.width -= right + left;

	  gtk_tree_view_real_start_editing (tree_view,
					    tree_view->priv->focus_column,
					    cursor_path,
					    editable_widget,
					    &area,
					    NULL,
					    flags);
	}

    }
  g_free (path_string);
  return retval;
}

static void
gtk_tree_view_real_start_editing (GtkTreeView       *tree_view,
				  GtkTreeViewColumn *column,
				  GtkTreePath       *path,
				  GtkCellEditable   *cell_editable,
				  GdkRectangle      *cell_area,
				  GdkEvent          *event,
				  guint              flags)
{
  gint pre_val = tree_view->priv->vadjustment->value;
  GtkRequisition requisition;

  tree_view->priv->edited_column = column;
  _gtk_tree_view_column_start_editing (column, GTK_CELL_EDITABLE (cell_editable));

  gtk_tree_view_real_set_cursor (tree_view, path, FALSE, TRUE);
  cell_area->y += pre_val - (int)tree_view->priv->vadjustment->value;

  gtk_widget_size_request (GTK_WIDGET (cell_editable), &requisition);

  GTK_TREE_VIEW_SET_FLAG (tree_view, GTK_TREE_VIEW_DRAW_KEYFOCUS);

  if (requisition.height < cell_area->height)
    {
      gint diff = cell_area->height - requisition.height;
      gtk_tree_view_put (tree_view,
			 GTK_WIDGET (cell_editable),
			 cell_area->x, cell_area->y + diff/2,
			 cell_area->width, requisition.height);
    }
  else
    {
      gtk_tree_view_put (tree_view,
			 GTK_WIDGET (cell_editable),
			 cell_area->x, cell_area->y,
			 cell_area->width, cell_area->height);
    }

  gtk_cell_editable_start_editing (GTK_CELL_EDITABLE (cell_editable),
				   (GdkEvent *)event);

  gtk_widget_grab_focus (GTK_WIDGET (cell_editable));
  g_signal_connect (cell_editable, "remove-widget",
		    G_CALLBACK (gtk_tree_view_remove_widget), tree_view);
}

static void
gtk_tree_view_stop_editing (GtkTreeView *tree_view,
			    gboolean     cancel_editing)
{
  GtkTreeViewColumn *column;
  GtkCellRenderer *cell;

  if (tree_view->priv->edited_column == NULL)
    return;

  /*
   * This is very evil. We need to do this, because
   * gtk_cell_editable_editing_done may trigger gtk_tree_view_row_changed
   * later on. If gtk_tree_view_row_changed notices
   * tree_view->priv->edited_column != NULL, it'll call
   * gtk_tree_view_stop_editing again. Bad things will happen then.
   *
   * Please read that again if you intend to modify anything here.
   */

  column = tree_view->priv->edited_column;
  tree_view->priv->edited_column = NULL;

  cell = _gtk_tree_view_column_get_edited_cell (column);
  gtk_cell_renderer_stop_editing (cell, cancel_editing);

  if (!cancel_editing)
    gtk_cell_editable_editing_done (column->editable_widget);

  tree_view->priv->edited_column = column;

  gtk_cell_editable_remove_widget (column->editable_widget);
}


/**
 * gtk_tree_view_set_hover_selection:
 * @tree_view: a #GtkTreeView
 * @hover: %TRUE to enable hover selection mode
 *
 * Enables of disables the hover selection mode of @tree_view.
 * Hover selection makes the selected row follow the pointer.
 * Currently, this works only for the selection modes 
 * %GTK_SELECTION_SINGLE and %GTK_SELECTION_BROWSE.
 * 
 * Since: 2.6
 **/
void     
gtk_tree_view_set_hover_selection (GtkTreeView *tree_view,
				   gboolean     hover)
{
  hover = hover != FALSE;

  if (hover != tree_view->priv->hover_selection)
    {
      tree_view->priv->hover_selection = hover;

      g_object_notify (G_OBJECT (tree_view), "hover-selection");
    }
}

/**
 * gtk_tree_view_get_hover_selection:
 * @tree_view: a #GtkTreeView
 * 
 * Returns whether hover selection mode is turned on for @tree_view.
 * 
 * Return value: %TRUE if @tree_view is in hover selection mode
 *
 * Since: 2.6 
 **/
gboolean 
gtk_tree_view_get_hover_selection (GtkTreeView *tree_view)
{
  return tree_view->priv->hover_selection;
}

/**
 * gtk_tree_view_set_hover_expand:
 * @tree_view: a #GtkTreeView
 * @expand: %TRUE to enable hover selection mode
 *
 * Enables of disables the hover expansion mode of @tree_view.
 * Hover expansion makes rows expand or collapse if the pointer 
 * moves over them.
 * 
 * Since: 2.6
 **/
void     
gtk_tree_view_set_hover_expand (GtkTreeView *tree_view,
				gboolean     expand)
{
  expand = expand != FALSE;

  if (expand != tree_view->priv->hover_expand)
    {
      tree_view->priv->hover_expand = expand;

      g_object_notify (G_OBJECT (tree_view), "hover-expand");
    }
}

/**
 * gtk_tree_view_get_hover_expand:
 * @tree_view: a #GtkTreeView
 * 
 * Returns whether hover expansion mode is turned on for @tree_view.
 * 
 * Return value: %TRUE if @tree_view is in hover expansion mode
 *
 * Since: 2.6 
 **/
gboolean 
gtk_tree_view_get_hover_expand (GtkTreeView *tree_view)
{
  return tree_view->priv->hover_expand;
}

/**
 * gtk_tree_view_set_rubber_banding:
 * @tree_view: a #GtkTreeView
 * @enable: %TRUE to enable rubber banding
 *
 * Enables or disables rubber banding in @tree_view.  If the selection mode
 * is #GTK_SELECTION_MULTIPLE, rubber banding will allow the user to select
 * multiple rows by dragging the mouse.
 * 
 * Since: 2.10
 **/
void
gtk_tree_view_set_rubber_banding (GtkTreeView *tree_view,
				  gboolean     enable)
{
  enable = enable != FALSE;

  if (enable != tree_view->priv->rubber_banding_enable)
    {
      tree_view->priv->rubber_banding_enable = enable;

      g_object_notify (G_OBJECT (tree_view), "rubber-banding");
    }
}

/**
 * gtk_tree_view_get_rubber_banding:
 * @tree_view: a #GtkTreeView
 * 
 * Returns whether rubber banding is turned on for @tree_view.  If the
 * selection mode is #GTK_SELECTION_MULTIPLE, rubber banding will allow the
 * user to select multiple rows by dragging the mouse.
 * 
 * Return value: %TRUE if rubber banding in @tree_view is enabled.
 *
 * Since: 2.10
 **/
gboolean
gtk_tree_view_get_rubber_banding (GtkTreeView *tree_view)
{
  return tree_view->priv->rubber_banding_enable;
}

/**
 * gtk_tree_view_is_rubber_banding_active:
 * @tree_view: a #GtkTreeView
 * 
 * Returns whether a rubber banding operation is currently being done
 * in @tree_view.
 *
 * Return value: %TRUE if a rubber banding operation is currently being
 * done in @tree_view.
 *
 * Since: 2.12
 **/
gboolean
gtk_tree_view_is_rubber_banding_active (GtkTreeView *tree_view)
{
  g_return_val_if_fail (GTK_IS_TREE_VIEW (tree_view), FALSE);

  if (tree_view->priv->rubber_banding_enable
      && tree_view->priv->rubber_band_status == RUBBER_BAND_ACTIVE)
    return TRUE;

  return FALSE;
}

/**
 * gtk_tree_view_get_row_separator_func:
 * @tree_view: a #GtkTreeView
 * 
 * Returns the current row separator function.
 * 
 * Return value: the current row separator function.
 *
 * Since: 2.6
 **/
GtkTreeViewRowSeparatorFunc 
gtk_tree_view_get_row_separator_func (GtkTreeView *tree_view)
{
  g_return_val_if_fail (GTK_IS_TREE_VIEW (tree_view), NULL);

  return tree_view->priv->row_separator_func;
}

/**
 * gtk_tree_view_set_row_separator_func:
 * @tree_view: a #GtkTreeView
 * @func: a #GtkTreeViewRowSeparatorFunc
 * @data: user data to pass to @func, or %NULL
 * @destroy: destroy notifier for @data, or %NULL
 * 
 * Sets the row separator function, which is used to determine
 * whether a row should be drawn as a separator. If the row separator
 * function is %NULL, no separators are drawn. This is the default value.
 *
 * Since: 2.6
 **/
void
gtk_tree_view_set_row_separator_func (GtkTreeView                 *tree_view,
				      GtkTreeViewRowSeparatorFunc  func,
				      gpointer                     data,
				      GDestroyNotify               destroy)
{
  g_return_if_fail (GTK_IS_TREE_VIEW (tree_view));

  if (tree_view->priv->row_separator_destroy)
    tree_view->priv->row_separator_destroy (tree_view->priv->row_separator_data);

  tree_view->priv->row_separator_func = func;
  tree_view->priv->row_separator_data = data;
  tree_view->priv->row_separator_destroy = destroy;

  /* Have the tree recalculate heights */
  _gtk_rbtree_mark_invalid (tree_view->priv->tree);
  gtk_widget_queue_resize (GTK_WIDGET (tree_view));
}

  
static void
gtk_tree_view_grab_notify (GtkWidget *widget,
			   gboolean   was_grabbed)
{
  GtkTreeView *tree_view = GTK_TREE_VIEW (widget);

  tree_view->priv->in_grab = !was_grabbed;

  if (!was_grabbed)
    {
      tree_view->priv->pressed_button = -1;

      if (tree_view->priv->rubber_band_status)
	gtk_tree_view_stop_rubber_band (tree_view);
    }
}

static void
gtk_tree_view_state_changed (GtkWidget      *widget,
		 	     GtkStateType    previous_state)
{
  GtkTreeView *tree_view = GTK_TREE_VIEW (widget);

  if (GTK_WIDGET_REALIZED (widget))
    {
      gdk_window_set_back_pixmap (widget->window, NULL, FALSE);
      gdk_window_set_background (tree_view->priv->bin_window, &widget->style->base[widget->state]);
    }

  gtk_widget_queue_draw (widget);
}

/**
 * gtk_tree_view_get_grid_lines:
 * @tree_view: a #GtkTreeView
 *
 * Returns which grid lines are enabled in @tree_view.
 *
 * Return value: a #GtkTreeViewGridLines value indicating which grid lines
 * are enabled.
 *
 * Since: 2.10
 */
GtkTreeViewGridLines
gtk_tree_view_get_grid_lines (GtkTreeView *tree_view)
{
  g_return_val_if_fail (GTK_IS_TREE_VIEW (tree_view), 0);

  return tree_view->priv->grid_lines;
}

/**
 * gtk_tree_view_set_grid_lines:
 * @tree_view: a #GtkTreeView
 * @grid_lines: a #GtkTreeViewGridLines value indicating which grid lines to
 * enable.
 *
 * Sets which grid lines to draw in @tree_view.
 *
 * Since: 2.10
 */
void
gtk_tree_view_set_grid_lines (GtkTreeView           *tree_view,
			      GtkTreeViewGridLines   grid_lines)
{
  GtkTreeViewPrivate *priv;
  GtkWidget *widget;
  GtkTreeViewGridLines old_grid_lines;

  g_return_if_fail (GTK_IS_TREE_VIEW (tree_view));

  priv = tree_view->priv;
  widget = GTK_WIDGET (tree_view);

  old_grid_lines = priv->grid_lines;
  priv->grid_lines = grid_lines;
  
  if (GTK_WIDGET_REALIZED (widget))
    {
      if (grid_lines == GTK_TREE_VIEW_GRID_LINES_NONE &&
	  priv->grid_line_gc)
	{
	  g_object_unref (priv->grid_line_gc);
	  priv->grid_line_gc = NULL;
	}
      
      if (grid_lines != GTK_TREE_VIEW_GRID_LINES_NONE && 
	  !priv->grid_line_gc)
	{
	  gint line_width;
	  gint8 *dash_list;

	  gtk_widget_style_get (widget,
				"grid-line-width", &line_width,
				"grid-line-pattern", (gchar *)&dash_list,
				NULL);
      
	  priv->grid_line_gc = gdk_gc_new (widget->window);
	  gdk_gc_copy (priv->grid_line_gc, widget->style->black_gc);
	  
	  gdk_gc_set_line_attributes (priv->grid_line_gc, line_width,
				      GDK_LINE_ON_OFF_DASH,
				      GDK_CAP_BUTT, GDK_JOIN_MITER);
	  gdk_gc_set_dashes (priv->grid_line_gc, 0, dash_list, 2);

	  g_free (dash_list);
	}      
    }

  if (old_grid_lines != grid_lines)
    {
      gtk_widget_queue_draw (GTK_WIDGET (tree_view));
      
      g_object_notify (G_OBJECT (tree_view), "enable-grid-lines");
    }
}

/**
 * gtk_tree_view_get_enable_tree_lines:
 * @tree_view: a #GtkTreeView.
 *
 * Returns whether or not tree lines are drawn in @tree_view.
 *
 * Return value: %TRUE if tree lines are drawn in @tree_view, %FALSE
 * otherwise.
 *
 * Since: 2.10
 */
gboolean
gtk_tree_view_get_enable_tree_lines (GtkTreeView *tree_view)
{
  g_return_val_if_fail (GTK_IS_TREE_VIEW (tree_view), FALSE);

  return tree_view->priv->tree_lines_enabled;
}

/**
 * gtk_tree_view_set_enable_tree_lines:
 * @tree_view: a #GtkTreeView
 * @enabled: %TRUE to enable tree line drawing, %FALSE otherwise.
 *
 * Sets whether to draw lines interconnecting the expanders in @tree_view.
 * This does not have any visible effects for lists.
 *
 * Since: 2.10
 */
void
gtk_tree_view_set_enable_tree_lines (GtkTreeView *tree_view,
				     gboolean     enabled)
{
  GtkTreeViewPrivate *priv;
  GtkWidget *widget;
  gboolean was_enabled;

  g_return_if_fail (GTK_IS_TREE_VIEW (tree_view));

  enabled = enabled != FALSE;

  priv = tree_view->priv;
  widget = GTK_WIDGET (tree_view);

  was_enabled = priv->tree_lines_enabled;

  priv->tree_lines_enabled = enabled;

  if (GTK_WIDGET_REALIZED (widget))
    {
      if (!enabled && priv->tree_line_gc)
	{
	  g_object_unref (priv->tree_line_gc);
	  priv->tree_line_gc = NULL;
	}
      
      if (enabled && !priv->tree_line_gc)
	{
	  gint line_width;
	  gint8 *dash_list;
	  gtk_widget_style_get (widget,
				"tree-line-width", &line_width,
				"tree-line-pattern", (gchar *)&dash_list,
				NULL);
	  
	  priv->tree_line_gc = gdk_gc_new (widget->window);
	  gdk_gc_copy (priv->tree_line_gc, widget->style->black_gc);
	  
	  gdk_gc_set_line_attributes (priv->tree_line_gc, line_width,
				      GDK_LINE_ON_OFF_DASH,
				      GDK_CAP_BUTT, GDK_JOIN_MITER);
	  gdk_gc_set_dashes (priv->tree_line_gc, 0, dash_list, 2);

	  g_free (dash_list);
	}
    }

  if (was_enabled != enabled)
    {
      gtk_widget_queue_draw (GTK_WIDGET (tree_view));

      g_object_notify (G_OBJECT (tree_view), "enable-tree-lines");
    }
}


/**
 * gtk_tree_view_set_show_expanders:
 * @tree_view: a #GtkTreeView
 * @enabled: %TRUE to enable expander drawing, %FALSE otherwise.
 *
 * Sets whether to draw and enable expanders and indent child rows in
 * @tree_view.  When disabled there will be no expanders visible in trees
 * and there will be no way to expand and collapse rows by default.  Also
 * note that hiding the expanders will disable the default indentation.  You
 * can set a custom indentation in this case using
 * gtk_tree_view_set_level_indentation().
 * This does not have any visible effects for lists.
 *
 * Since: 2.12
 */
void
gtk_tree_view_set_show_expanders (GtkTreeView *tree_view,
				  gboolean     enabled)
{
  gboolean was_enabled;

  g_return_if_fail (GTK_IS_TREE_VIEW (tree_view));

  enabled = enabled != FALSE;
  was_enabled = GTK_TREE_VIEW_FLAG_SET (tree_view, GTK_TREE_VIEW_SHOW_EXPANDERS);

  if (enabled)
    GTK_TREE_VIEW_SET_FLAG (tree_view, GTK_TREE_VIEW_SHOW_EXPANDERS);
  else
    GTK_TREE_VIEW_UNSET_FLAG (tree_view, GTK_TREE_VIEW_SHOW_EXPANDERS);

  if (enabled != was_enabled)
    gtk_widget_queue_draw (GTK_WIDGET (tree_view));
}

/**
 * gtk_tree_view_get_show_expanders:
 * @tree_view: a #GtkTreeView.
 *
 * Returns whether or not expanders are drawn in @tree_view.
 *
 * Return value: %TRUE if expanders are drawn in @tree_view, %FALSE
 * otherwise.
 *
 * Since: 2.12
 */
gboolean
gtk_tree_view_get_show_expanders (GtkTreeView *tree_view)
{
  g_return_val_if_fail (GTK_IS_TREE_VIEW (tree_view), FALSE);

  return GTK_TREE_VIEW_FLAG_SET (tree_view, GTK_TREE_VIEW_SHOW_EXPANDERS);
}

/**
 * gtk_tree_view_set_level_indentation:
 * @tree_view: a #GtkTreeView
 * @indentation: the amount, in pixels, of extra indentation in @tree_view.
 *
 * Sets the amount of extra indentation for child levels to use in @tree_view
 * in addition to the default indentation.  The value should be specified in
 * pixels, a value of 0 disables this feature and in this case only the default
 * indentation will be used.
 * This does not have any visible effects for lists.
 *
 * Since: 2.12
 */
void
gtk_tree_view_set_level_indentation (GtkTreeView *tree_view,
				     gint         indentation)
{
  tree_view->priv->level_indentation = indentation;

  gtk_widget_queue_draw (GTK_WIDGET (tree_view));
}

/**
 * gtk_tree_view_get_level_indentation:
 * @tree_view: a #GtkTreeView.
 *
 * Returns the amount, in pixels, of extra indentation for child levels
 * in @tree_view.
 *
 * Return value: the amount of extra indentation for child levels in
 * @tree_view.  A return value of 0 means that this feature is disabled.
 *
 * Since: 2.12
 */
gint
gtk_tree_view_get_level_indentation (GtkTreeView *tree_view)
{
  g_return_val_if_fail (GTK_IS_TREE_VIEW (tree_view), 0);

  return tree_view->priv->level_indentation;
}

/**
 * gtk_tree_view_set_tooltip_row:
 * @tree_view: a #GtkTreeView
 * @tooltip: a #GtkTooltip
 * @path: a #GtkTreePath
 *
 * Sets the tip area of @tooltip to be the area covered by the row at @path.
 * See also gtk_tree_view_set_tooltip_column() for a simpler alternative.
 * See also gtk_tooltip_set_tip_area().
 *
 * Since: 2.12
 */
void
gtk_tree_view_set_tooltip_row (GtkTreeView *tree_view,
			       GtkTooltip  *tooltip,
			       GtkTreePath *path)
{
  g_return_if_fail (GTK_IS_TREE_VIEW (tree_view));
  g_return_if_fail (GTK_IS_TOOLTIP (tooltip));

  gtk_tree_view_set_tooltip_cell (tree_view, tooltip, path, NULL, NULL);
}

/**
 * gtk_tree_view_set_tooltip_cell:
 * @tree_view: a #GtkTreeView
 * @tooltip: a #GtkTooltip
 * @path: a #GtkTreePath or %NULL
 * @column: a #GtkTreeViewColumn or %NULL
 * @cell: a #GtkCellRenderer or %NULL
 *
 * Sets the tip area of @tooltip to the area @path, @column and @cell have
 * in common.  For example if @path is %NULL and @column is set, the tip
 * area will be set to the full area covered by @column.  See also
 * gtk_tooltip_set_tip_area().
 *
 * Note that if @path is not specified and @cell is set and part of a column
 * containing the expander, the tooltip might not show and hide at the correct
 * position.  In such cases @path must be set to the current node under the
 * mouse cursor for this function to operate correctly.
 *
 * See also gtk_tree_view_set_tooltip_column() for a simpler alternative.
 *
 * Since: 2.12
 */
void
gtk_tree_view_set_tooltip_cell (GtkTreeView       *tree_view,
				GtkTooltip        *tooltip,
				GtkTreePath       *path,
				GtkTreeViewColumn *column,
				GtkCellRenderer   *cell)
{
  GdkRectangle rect;

  g_return_if_fail (GTK_IS_TREE_VIEW (tree_view));
  g_return_if_fail (GTK_IS_TOOLTIP (tooltip));
  g_return_if_fail (column == NULL || GTK_IS_TREE_VIEW_COLUMN (column));
  g_return_if_fail (cell == NULL || GTK_IS_CELL_RENDERER (cell));

  /* Determine x values. */
  if (column && cell)
    {
      GdkRectangle tmp;
      gint start, width;

      /* We always pass in path here, whether it is NULL or not.
       * For cells in expander columns path must be specified so that
       * we can correctly account for the indentation.  This also means
       * that the tooltip is constrained vertically by the "Determine y
       * values" code below; this is not a real problem since cells actually
       * don't stretch vertically in constrast to columns.
       */
      gtk_tree_view_get_cell_area (tree_view, path, column, &tmp);
      gtk_tree_view_column_cell_get_position (column, cell, &start, &width);

      gtk_tree_view_convert_bin_window_to_widget_coords (tree_view,
							 tmp.x + start, 0,
							 &rect.x, NULL);
      rect.width = width;
    }
  else if (column)
    {
      GdkRectangle tmp;

      gtk_tree_view_get_background_area (tree_view, NULL, column, &tmp);
      gtk_tree_view_convert_bin_window_to_widget_coords (tree_view,
							 tmp.x, 0,
							 &rect.x, NULL);
      rect.width = tmp.width;
    }
  else
    {
      rect.x = 0;
      rect.width = GTK_WIDGET (tree_view)->allocation.width;
    }

  /* Determine y values. */
  if (path)
    {
      GdkRectangle tmp;

      gtk_tree_view_get_background_area (tree_view, path, NULL, &tmp);
      gtk_tree_view_convert_bin_window_to_widget_coords (tree_view,
							 0, tmp.y,
							 NULL, &rect.y);
      rect.height = tmp.height;
    }
  else
    {
      rect.y = 0;
      rect.height = tree_view->priv->vadjustment->page_size;
    }

  gtk_tooltip_set_tip_area (tooltip, &rect);
}

/**
 * gtk_tree_view_get_tooltip_context:
 * @tree_view: a #GtkTreeView
 * @x: the x coordinate (relative to widget coordinates)
 * @y: the y coordinate (relative to widget coordinates)
 * @keyboard_tip: whether this is a keyboard tooltip or not
 * @model: a pointer to receive a #GtkTreeModel or %NULL
 * @path: a pointer to receive a #GtkTreePath or %NULL
 * @iter: a pointer to receive a #GtkTreeIter or %NULL
 *
 * This function is supposed to be used in a #GtkWidget::query-tooltip
 * signal handler for #GtkTreeView.  The @x, @y and @keyboard_tip values
 * which are received in the signal handler, should be passed to this
 * function without modification.
 *
 * The return value indicates whether there is a tree view row at the given
 * coordinates (%TRUE) or not (%FALSE) for mouse tooltips.  For keyboard
 * tooltips the row returned will be the cursor row.  When %TRUE, then any of
 * @model, @path and @iter which have been provided will be set to point to
 * that row and the corresponding model.  @x and @y will always be converted
 * to be relative to @tree_view's bin_window if @keyboard_tooltip is %FALSE.
 *
 * Return value: whether or not the given tooltip context points to a row.
 *
 * Since: 2.12
 */
gboolean
gtk_tree_view_get_tooltip_context (GtkTreeView   *tree_view,
				   gint          *x,
				   gint          *y,
				   gboolean       keyboard_tip,
				   GtkTreeModel **model,
				   GtkTreePath  **path,
				   GtkTreeIter   *iter)
{
  GtkTreePath *tmppath = NULL;

  g_return_val_if_fail (GTK_IS_TREE_VIEW (tree_view), FALSE);
  g_return_val_if_fail (x != NULL, FALSE);
  g_return_val_if_fail (y != NULL, FALSE);

  if (keyboard_tip)
    {
      gtk_tree_view_get_cursor (tree_view, &tmppath, NULL);

      if (!tmppath)
	return FALSE;
    }
  else
    {
      gtk_tree_view_convert_widget_to_bin_window_coords (tree_view, *x, *y,
							 x, y);

      if (!gtk_tree_view_get_path_at_pos (tree_view, *x, *y,
					  &tmppath, NULL, NULL, NULL))
	return FALSE;
    }

  if (model)
    *model = gtk_tree_view_get_model (tree_view);

  if (iter)
    gtk_tree_model_get_iter (gtk_tree_view_get_model (tree_view),
			     iter, tmppath);

  if (path)
    *path = tmppath;
  else
    gtk_tree_path_free (tmppath);

  return TRUE;
}

static gboolean
gtk_tree_view_set_tooltip_query_cb (GtkWidget  *widget,
				    gint        x,
				    gint        y,
				    gboolean    keyboard_tip,
				    GtkTooltip *tooltip,
				    gpointer    data)
{
  GValue value = { 0, };
  GValue transformed = { 0, };
  GtkTreeIter iter;
  GtkTreePath *path;
  GtkTreeModel *model;
  GtkTreeView *tree_view = GTK_TREE_VIEW (widget);

  if (!gtk_tree_view_get_tooltip_context (GTK_TREE_VIEW (widget),
					  &x, &y,
					  keyboard_tip,
					  &model, &path, &iter))
    return FALSE;

  gtk_tree_model_get_value (model, &iter,
                            tree_view->priv->tooltip_column, &value);

  g_value_init (&transformed, G_TYPE_STRING);

  if (!g_value_transform (&value, &transformed))
    {
      g_value_unset (&value);
      gtk_tree_path_free (path);

      return FALSE;
    }

  g_value_unset (&value);

  if (!g_value_get_string (&transformed))
    {
      g_value_unset (&transformed);
      gtk_tree_path_free (path);

      return FALSE;
    }

  gtk_tooltip_set_markup (tooltip, g_value_get_string (&transformed));
  gtk_tree_view_set_tooltip_row (tree_view, tooltip, path);

  gtk_tree_path_free (path);
  g_value_unset (&transformed);

  return TRUE;
}

/**
 * gtk_tree_view_set_tooltip_column:
 * @tree_view: a #GtkTreeView
 * @column: an integer, which is a valid column number for @tree_view's model
 *
 * If you only plan to have simple (text-only) tooltips on full rows, you
 * can use this function to have #GtkTreeView handle these automatically
 * for you. @column should be set to the column in @tree_view's model
 * containing the tooltip texts, or -1 to disable this feature.
 *
 * When enabled, #GtkWidget::has-tooltip will be set to %TRUE and
 * @tree_view will connect a #GtkWidget::query-tooltip signal handler.
 *
 * Note that the signal handler sets the text with gtk_tooltip_set_markup(),
 * so &amp;, &lt;, etc have to be escaped in the text.
 *
 * Since: 2.12
 */
void
gtk_tree_view_set_tooltip_column (GtkTreeView *tree_view,
			          gint         column)
{
  g_return_if_fail (GTK_IS_TREE_VIEW (tree_view));

  if (column == tree_view->priv->tooltip_column)
    return;

  if (column == -1)
    {
      g_signal_handlers_disconnect_by_func (tree_view,
	  				    gtk_tree_view_set_tooltip_query_cb,
					    NULL);
      gtk_widget_set_has_tooltip (GTK_WIDGET (tree_view), FALSE);
    }
  else
    {
      if (tree_view->priv->tooltip_column == -1)
        {
          g_signal_connect (tree_view, "query-tooltip",
		            G_CALLBACK (gtk_tree_view_set_tooltip_query_cb), NULL);
          gtk_widget_set_has_tooltip (GTK_WIDGET (tree_view), TRUE);
        }
    }

  tree_view->priv->tooltip_column = column;
  g_object_notify (G_OBJECT (tree_view), "tooltip-column");
}

/**
 * gtk_tree_view_get_tooltip_column:
 * @tree_view: a #GtkTreeView
 *
 * Returns the column of @tree_view's model which is being used for
 * displaying tooltips on @tree_view's rows.
 *
 * Return value: the index of the tooltip column that is currently being
 * used, or -1 if this is disabled.
 *
 * Since: 2.12
 */
gint
gtk_tree_view_get_tooltip_column (GtkTreeView *tree_view)
{
  g_return_val_if_fail (GTK_IS_TREE_VIEW (tree_view), 0);

  return tree_view->priv->tooltip_column;
}

#define __GTK_TREE_VIEW_C__
#include "gtkaliasdef.c"<|MERGE_RESOLUTION|>--- conflicted
+++ resolved
@@ -2038,14 +2038,8 @@
   GtkTreeView *tree_view = GTK_TREE_VIEW (widget);
   GList *tmp_list;
 
-<<<<<<< HEAD
-  /* we validate GTK_TREE_VIEW_TIME_MS_PER_IDLE rows initially just to make
-   * sure we have some size. In practice, with a lot of static lists, this
-   * should get a good width.
-=======
   /* we validate some rows initially just to make sure we have some size. 
    * In practice, with a lot of static lists, this should get a good width.
->>>>>>> f3013bf6
    */
   do_validate_rows (tree_view, FALSE);
   gtk_tree_view_size_request_columns (tree_view);
