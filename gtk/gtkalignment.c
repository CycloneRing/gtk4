/* GTK - The GIMP Toolkit
 * Copyright (C) 1995-1997 Peter Mattis, Spencer Kimball and Josh MacDonald
 *
 * This library is free software; you can redistribute it and/or
 * modify it under the terms of the GNU Lesser General Public
 * License as published by the Free Software Foundation; either
 * version 2 of the License, or (at your option) any later version.
 *
 * This library is distributed in the hope that it will be useful,
 * but WITHOUT ANY WARRANTY; without even the implied warranty of
 * MERCHANTABILITY or FITNESS FOR A PARTICULAR PURPOSE.  See the GNU
 * Lesser General Public License for more details.
 *
 * You should have received a copy of the GNU Lesser General Public
 * License along with this library; if not, write to the
 * Free Software Foundation, Inc., 59 Temple Place - Suite 330,
 * Boston, MA 02111-1307, USA.
 */

/*
 * Modified by the GTK+ Team and others 1997-2000.  See the AUTHORS
 * file for a list of people on the GTK+ Team.  See the ChangeLog
 * files for a list of changes.  These files are distributed with
 * GTK+ at ftp://ftp.gtk.org/pub/gtk/. 
 */

/**
 * SECTION:gtkalignment
 * @Short_description: A widget which controls the alignment and size of its child
 * @Title: GtkAlignment
 *
 * The #GtkAlignment widget controls the alignment and size of its child widget.
 * It has four settings: xscale, yscale, xalign, and yalign.
 *
 * The scale settings are used to specify how much the child widget should
 * expand to fill the space allocated to the #GtkAlignment.
 * The values can range from 0 (meaning the child doesn't expand at all) to
 * 1 (meaning the child expands to fill all of the available space).
 *
 * The align settings are used to place the child widget within the available
 * area. The values range from 0 (top or left) to 1 (bottom or right).
 * Of course, if the scale settings are both set to 1, the alignment settings
 * have no effect.
 */

#include "config.h"
#include "gtkalignment.h"
#include "gtkextendedlayout.h"
#include "gtkprivate.h"
#include "gtkintl.h"
#include "gtkalias.h"

enum {
  PROP_0,

  PROP_XALIGN,
  PROP_YALIGN,
  PROP_XSCALE,
  PROP_YSCALE,

  PROP_TOP_PADDING,
  PROP_BOTTOM_PADDING,
  PROP_LEFT_PADDING,
  PROP_RIGHT_PADDING
};

#define GTK_ALIGNMENT_GET_PRIVATE(o)  (G_TYPE_INSTANCE_GET_PRIVATE ((o), GTK_TYPE_ALIGNMENT, GtkAlignmentPrivate))

struct _GtkAlignmentPrivate
{
  guint padding_top;
  guint padding_bottom;
  guint padding_left;
  guint padding_right;
};

static void gtk_alignment_size_allocate (GtkWidget         *widget,
					 GtkAllocation     *allocation);
static void gtk_alignment_set_property (GObject         *object,
                                        guint            prop_id,
                                        const GValue    *value,
                                        GParamSpec      *pspec);
static void gtk_alignment_get_property (GObject         *object,
                                        guint            prop_id,
                                        GValue          *value,
                                        GParamSpec      *pspec);

static void gtk_alignment_extended_layout_init  (GtkExtendedLayoutIface *iface);
static void gtk_alignment_get_desired_width     (GtkExtendedLayout *layout,
						 gint              *minimum_size,
						 gint              *natural_size);
static void gtk_alignment_get_desired_height    (GtkExtendedLayout *layout,
						 gint              *minimum_size,
						 gint              *natural_size);

G_DEFINE_TYPE_WITH_CODE (GtkAlignment, gtk_alignment, GTK_TYPE_BIN,
			 G_IMPLEMENT_INTERFACE (GTK_TYPE_EXTENDED_LAYOUT,
						gtk_alignment_extended_layout_init))

static void
gtk_alignment_class_init (GtkAlignmentClass *class)
{
  GObjectClass *gobject_class;
  GtkWidgetClass *widget_class;

  gobject_class = (GObjectClass*) class;
  widget_class = (GtkWidgetClass*) class;
  
  gobject_class->set_property = gtk_alignment_set_property;
  gobject_class->get_property = gtk_alignment_get_property;

  widget_class->size_allocate = gtk_alignment_size_allocate;

  g_object_class_install_property (gobject_class,
                                   PROP_XALIGN,
                                   g_param_spec_float("xalign",
                                                      P_("Horizontal alignment"),
                                                      P_("Horizontal position of child in available space. 0.0 is left aligned, 1.0 is right aligned"),
                                                      0.0,
                                                      1.0,
                                                      0.5,
                                                      GTK_PARAM_READWRITE));
   
  g_object_class_install_property (gobject_class,
                                   PROP_YALIGN,
                                   g_param_spec_float("yalign",
                                                      P_("Vertical alignment"),
                                                      P_("Vertical position of child in available space. 0.0 is top aligned, 1.0 is bottom aligned"),
                                                      0.0,
                                                      1.0,
						      0.5,
                                                      GTK_PARAM_READWRITE));
  g_object_class_install_property (gobject_class,
                                   PROP_XSCALE,
                                   g_param_spec_float("xscale",
                                                      P_("Horizontal scale"),
                                                      P_("If available horizontal space is bigger than needed for the child, how much of it to use for the child. 0.0 means none, 1.0 means all"),
                                                      0.0,
                                                      1.0,
                                                      1.0,
                                                      GTK_PARAM_READWRITE));
  g_object_class_install_property (gobject_class,
                                   PROP_YSCALE,
                                   g_param_spec_float("yscale",
                                                      P_("Vertical scale"),
                                                      P_("If available vertical space is bigger than needed for the child, how much of it to use for the child. 0.0 means none, 1.0 means all"),
                                                      0.0,
                                                      1.0,
                                                      1.0,
                                                      GTK_PARAM_READWRITE));


/**
 * GtkAlignment:top-padding:
 *
 * The padding to insert at the top of the widget.
 *
 * Since: 2.4
 */
  g_object_class_install_property (gobject_class,
                                   PROP_TOP_PADDING,
                                   g_param_spec_uint("top-padding",
                                                      P_("Top Padding"),
                                                      P_("The padding to insert at the top of the widget."),
                                                      0,
                                                      G_MAXINT,
                                                      0,
                                                      GTK_PARAM_READWRITE));

/**
 * GtkAlignment:bottom-padding:
 *
 * The padding to insert at the bottom of the widget.
 *
 * Since: 2.4
 */
  g_object_class_install_property (gobject_class,
                                   PROP_BOTTOM_PADDING,
                                   g_param_spec_uint("bottom-padding",
                                                      P_("Bottom Padding"),
                                                      P_("The padding to insert at the bottom of the widget."),
                                                      0,
                                                      G_MAXINT,
                                                      0,
                                                      GTK_PARAM_READWRITE));

/**
 * GtkAlignment:left-padding:
 *
 * The padding to insert at the left of the widget.
 *
 * Since: 2.4
 */
  g_object_class_install_property (gobject_class,
                                   PROP_LEFT_PADDING,
                                   g_param_spec_uint("left-padding",
                                                      P_("Left Padding"),
                                                      P_("The padding to insert at the left of the widget."),
                                                      0,
                                                      G_MAXINT,
                                                      0,
                                                      GTK_PARAM_READWRITE));

/**
 * GtkAlignment:right-padding:
 *
 * The padding to insert at the right of the widget.
 *
 * Since: 2.4
 */
  g_object_class_install_property (gobject_class,
                                   PROP_RIGHT_PADDING,
                                   g_param_spec_uint("right-padding",
                                                      P_("Right Padding"),
                                                      P_("The padding to insert at the right of the widget."),
                                                      0,
                                                      G_MAXINT,
                                                      0,
                                                      GTK_PARAM_READWRITE));

  g_type_class_add_private (gobject_class, sizeof (GtkAlignmentPrivate));  
}

static void
gtk_alignment_init (GtkAlignment *alignment)
{
  GtkAlignmentPrivate *priv;
  
  gtk_widget_set_has_window (GTK_WIDGET (alignment), FALSE);
  gtk_widget_set_redraw_on_allocate (GTK_WIDGET (alignment), FALSE);

  alignment->xalign = 0.5;
  alignment->yalign = 0.5;
  alignment->xscale = 1.0;
  alignment->yscale = 1.0;

  /* Initialize padding with default values: */
  priv = GTK_ALIGNMENT_GET_PRIVATE (alignment);
  priv->padding_top = 0;
  priv->padding_bottom = 0;
  priv->padding_left = 0;
  priv->padding_right = 0;
}

/**
 * gtk_alignment_new:
 * @xalign: the horizontal alignment of the child widget, from 0 (left) to 1
 *  (right).
 * @yalign: the vertical alignment of the child widget, from 0 (top) to 1
 *  (bottom).
 * @xscale: the amount that the child widget expands horizontally to fill up
 *  unused space, from 0 to 1.
 *  A value of 0 indicates that the child widget should never expand.
 *  A value of 1 indicates that the child widget will expand to fill all of the
 *  space allocated for the #GtkAlignment.
 * @yscale: the amount that the child widget expands vertically to fill up
 *  unused space, from 0 to 1. The values are similar to @xscale.
 *
 * Creates a new #GtkAlignment.
 *
 * Returns: the new #GtkAlignment.
 */
GtkWidget*
gtk_alignment_new (gfloat xalign,
		   gfloat yalign,
		   gfloat xscale,
		   gfloat yscale)
{
  GtkAlignment *alignment;

  alignment = g_object_new (GTK_TYPE_ALIGNMENT, NULL);

  alignment->xalign = CLAMP (xalign, 0.0, 1.0);
  alignment->yalign = CLAMP (yalign, 0.0, 1.0);
  alignment->xscale = CLAMP (xscale, 0.0, 1.0);
  alignment->yscale = CLAMP (yscale, 0.0, 1.0);

  return GTK_WIDGET (alignment);
}

static void
gtk_alignment_set_property (GObject         *object,
			    guint            prop_id,
			    const GValue    *value,
			    GParamSpec      *pspec)
{
  GtkAlignment *alignment;
  GtkAlignmentPrivate *priv;
  
  alignment = GTK_ALIGNMENT (object);
  priv = GTK_ALIGNMENT_GET_PRIVATE (alignment);
  
  switch (prop_id)
    {
    case PROP_XALIGN:
      gtk_alignment_set (alignment,
			 g_value_get_float (value),
			 alignment->yalign,
			 alignment->xscale,
			 alignment->yscale);
      break;
    case PROP_YALIGN:
      gtk_alignment_set (alignment,
			 alignment->xalign,
			 g_value_get_float (value),
			 alignment->xscale,
			 alignment->yscale);
      break;
    case PROP_XSCALE:
      gtk_alignment_set (alignment,
			 alignment->xalign,
			 alignment->yalign,
			 g_value_get_float (value),
			 alignment->yscale);
      break;
    case PROP_YSCALE:
      gtk_alignment_set (alignment,
			 alignment->xalign,
			 alignment->yalign,
			 alignment->xscale,
			 g_value_get_float (value));
      break;
      
    /* Padding: */
    case PROP_TOP_PADDING:
      gtk_alignment_set_padding (alignment,
			 g_value_get_uint (value),
			 priv->padding_bottom,
			 priv->padding_left,
			 priv->padding_right);
      break;
    case PROP_BOTTOM_PADDING:
      gtk_alignment_set_padding (alignment,
			 priv->padding_top,
			 g_value_get_uint (value),
			 priv->padding_left,
			 priv->padding_right);
      break;
    case PROP_LEFT_PADDING:
      gtk_alignment_set_padding (alignment,
			 priv->padding_top,
			 priv->padding_bottom,
			 g_value_get_uint (value),
			 priv->padding_right);
      break;
    case PROP_RIGHT_PADDING:
      gtk_alignment_set_padding (alignment,
			 priv->padding_top,
			 priv->padding_bottom,
			 priv->padding_left,
			 g_value_get_uint (value));
      break;
    
    default:
      G_OBJECT_WARN_INVALID_PROPERTY_ID (object, prop_id, pspec);
      break;
    }
}

static void
gtk_alignment_get_property (GObject         *object,
			    guint            prop_id,
			    GValue          *value,
			    GParamSpec      *pspec)
{
  GtkAlignment *alignment;
  GtkAlignmentPrivate *priv;

  alignment = GTK_ALIGNMENT (object);
  priv = GTK_ALIGNMENT_GET_PRIVATE (alignment);
   
  switch (prop_id)
    {
    case PROP_XALIGN:
      g_value_set_float(value, alignment->xalign);
      break;
    case PROP_YALIGN:
      g_value_set_float(value, alignment->yalign);
      break;
    case PROP_XSCALE:
      g_value_set_float(value, alignment->xscale);
      break;
    case PROP_YSCALE:
      g_value_set_float(value, alignment->yscale);
      break;

    /* Padding: */
    case PROP_TOP_PADDING:
      g_value_set_uint (value, priv->padding_top);
      break;
    case PROP_BOTTOM_PADDING:
      g_value_set_uint (value, priv->padding_bottom);
      break;
    case PROP_LEFT_PADDING:
      g_value_set_uint (value, priv->padding_left);
      break;
    case PROP_RIGHT_PADDING:
      g_value_set_uint (value, priv->padding_right);
      break;
      
    default:
      G_OBJECT_WARN_INVALID_PROPERTY_ID (object, prop_id, pspec);
      break;
    }
}

/**
 * gtk_alignment_set:
 * @alignment: a #GtkAlignment.
 * @xalign: the horizontal alignment of the child widget, from 0 (left) to 1
 *  (right).
 * @yalign: the vertical alignment of the child widget, from 0 (top) to 1
 *  (bottom).
 * @xscale: the amount that the child widget expands horizontally to fill up
 *  unused space, from 0 to 1.
 *  A value of 0 indicates that the child widget should never expand.
 *  A value of 1 indicates that the child widget will expand to fill all of the
 *  space allocated for the #GtkAlignment.
 * @yscale: the amount that the child widget expands vertically to fill up
 *  unused space, from 0 to 1. The values are similar to @xscale.
 *
 * Sets the #GtkAlignment values.
 */
void
gtk_alignment_set (GtkAlignment *alignment,
		   gfloat        xalign,
		   gfloat        yalign,
		   gfloat        xscale,
		   gfloat        yscale)
{
  g_return_if_fail (GTK_IS_ALIGNMENT (alignment));

  xalign = CLAMP (xalign, 0.0, 1.0);
  yalign = CLAMP (yalign, 0.0, 1.0);
  xscale = CLAMP (xscale, 0.0, 1.0);
  yscale = CLAMP (yscale, 0.0, 1.0);

  if (   (alignment->xalign != xalign)
      || (alignment->yalign != yalign)
      || (alignment->xscale != xscale)
      || (alignment->yscale != yscale))
    {
      g_object_freeze_notify (G_OBJECT (alignment));
      if (alignment->xalign != xalign)
        {
           alignment->xalign = xalign;
           g_object_notify (G_OBJECT (alignment), "xalign");
        }
      if (alignment->yalign != yalign)
        {
           alignment->yalign = yalign;
           g_object_notify (G_OBJECT (alignment), "yalign");
        }
      if (alignment->xscale != xscale)
        {
           alignment->xscale = xscale;
           g_object_notify (G_OBJECT (alignment), "xscale");
        }
      if (alignment->yscale != yscale)
        {
           alignment->yscale = yscale;
           g_object_notify (G_OBJECT (alignment), "yscale");
        }
      g_object_thaw_notify (G_OBJECT (alignment));

      if (GTK_BIN (alignment)->child)
        gtk_widget_queue_resize (GTK_BIN (alignment)->child);
      gtk_widget_queue_draw (GTK_WIDGET (alignment));
    }
}


static void
<<<<<<< HEAD
gtk_alignment_size_request (GtkWidget      *widget,
			    GtkRequisition *requisition)
{
  GtkBin *bin;
  GtkAlignmentPrivate *priv;

  bin = GTK_BIN (widget);
  priv = GTK_ALIGNMENT_GET_PRIVATE (widget);

  requisition->width = GTK_CONTAINER (widget)->border_width * 2;
  requisition->height = GTK_CONTAINER (widget)->border_width * 2;

  if (bin->child && gtk_widget_get_visible (bin->child))
    {
      GtkRequisition child_requisition;
      
      gtk_widget_size_request (bin->child, &child_requisition);

      requisition->width += child_requisition.width;
      requisition->height += child_requisition.height;

      /* Request extra space for the padding: */
      requisition->width += (priv->padding_left + priv->padding_right);
      requisition->height += (priv->padding_top + priv->padding_bottom);
    }
}

static void
=======
>>>>>>> 3833ef5c
gtk_alignment_size_allocate (GtkWidget     *widget,
			     GtkAllocation *allocation)
{
  GtkAlignment *alignment;
  GtkBin *bin;
  GtkAllocation child_allocation;
  gint width, height;
  gint border_width;
  gint padding_horizontal, padding_vertical;
  GtkAlignmentPrivate *priv;

  padding_horizontal = 0;
  padding_vertical = 0;

  widget->allocation = *allocation;
  alignment = GTK_ALIGNMENT (widget);
  bin = GTK_BIN (widget);
  
  if (bin->child && gtk_widget_get_visible (bin->child))
    {
      GtkExtendedLayout *layout = GTK_EXTENDED_LAYOUT (bin->child);
      gint child_nat_width;
      gint child_nat_height;
      gint child_width, child_height;

      border_width = GTK_CONTAINER (alignment)->border_width;

      priv = GTK_ALIGNMENT_GET_PRIVATE (widget);
      padding_horizontal = priv->padding_left + priv->padding_right;
      padding_vertical = priv->padding_top + priv->padding_bottom;

      width  = MAX (1, allocation->width - padding_horizontal - 2 * border_width);
      height = MAX (1, allocation->height - padding_vertical - 2 * border_width);

      if (gtk_extended_layout_is_height_for_width (layout))
	{
	  gtk_extended_layout_get_desired_width (layout, NULL, &child_nat_width);

	  child_width = MIN (width, child_nat_width);

	  gtk_extended_layout_get_height_for_width (layout, child_width, NULL, &child_nat_height);

	  child_height = MIN (height, child_nat_height);
	}
      else
	{
	  gtk_extended_layout_get_desired_height (layout, NULL, &child_nat_height);

	  child_height = MIN (height, child_nat_height);

	  gtk_extended_layout_get_width_for_height (layout, child_height, NULL, &child_nat_width);

	  child_width = MIN (width, child_nat_width);
	}

      if (width > child_width)
	child_allocation.width = (child_width *
				  (1.0 - alignment->xscale) +
				  width * alignment->xscale);
      else
	child_allocation.width = width;

      if (height > child_height)
	child_allocation.height = (child_height *
				   (1.0 - alignment->yscale) +
				   height * alignment->yscale);
      else
	child_allocation.height = height;

      if (gtk_widget_get_direction (widget) == GTK_TEXT_DIR_RTL)
	child_allocation.x = (1.0 - alignment->xalign) * (width - child_allocation.width) + allocation->x + border_width + priv->padding_right;
      else 
	child_allocation.x = alignment->xalign * (width - child_allocation.width) + allocation->x + border_width + priv->padding_left;

      child_allocation.y = alignment->yalign * (height - child_allocation.height) + allocation->y + border_width + priv->padding_top;

      gtk_widget_size_allocate (bin->child, &child_allocation);
    }
}


static void
gtk_alignment_extended_layout_init (GtkExtendedLayoutIface *iface)
{
  iface->get_desired_width  = gtk_alignment_get_desired_width;
  iface->get_desired_height = gtk_alignment_get_desired_height;
}

static void
gtk_alignment_get_desired_size (GtkExtendedLayout *layout,
				GtkOrientation     orientation,
				gint              *minimum_size,
				gint              *natural_size)
{
  GtkWidget *child;
  GtkAlignmentPrivate *priv;
  gint minimum, natural;

  priv = GTK_ALIGNMENT_GET_PRIVATE (layout);

  natural = minimum = GTK_CONTAINER (layout)->border_width * 2;

  if ((child = gtk_bin_get_child (GTK_BIN (layout))) && gtk_widget_get_visible (child))
    {
      gint child_min, child_nat;

      /* Request extra space for the padding: */
      if (orientation == GTK_ORIENTATION_HORIZONTAL)
	{
	  minimum += (priv->padding_left + priv->padding_right);
	  gtk_extended_layout_get_desired_width (GTK_EXTENDED_LAYOUT (child), 
						 &child_min, &child_nat);
	}
      else
	{
	  minimum += (priv->padding_top + priv->padding_bottom);
	  gtk_extended_layout_get_desired_height (GTK_EXTENDED_LAYOUT (child), 
						  &child_min, &child_nat);
	}

      natural = minimum;

      minimum += child_min;
      natural += child_nat;
    }

  if (minimum_size)
    *minimum_size = minimum;

  if (natural_size)
    *natural_size = natural;
}

static void
gtk_alignment_get_desired_width (GtkExtendedLayout *layout,
				 gint              *minimum_size,
				 gint              *natural_size)
{
  gtk_alignment_get_desired_size (layout, GTK_ORIENTATION_HORIZONTAL, minimum_size, natural_size);
}

static void
gtk_alignment_get_desired_height (GtkExtendedLayout *layout,
				  gint              *minimum_size,
				  gint              *natural_size)
{
  gtk_alignment_get_desired_size (layout, GTK_ORIENTATION_VERTICAL, minimum_size, natural_size);
}

/**
 * gtk_alignment_set_padding:
 * @alignment: a #GtkAlignment
 * @padding_top: the padding at the top of the widget
 * @padding_bottom: the padding at the bottom of the widget
 * @padding_left: the padding at the left of the widget
 * @padding_right: the padding at the right of the widget.
 *
 * Sets the padding on the different sides of the widget.
 * The padding adds blank space to the sides of the widget. For instance,
 * this can be used to indent the child widget towards the right by adding
 * padding on the left.
 *
 * Since: 2.4
 */
void
gtk_alignment_set_padding (GtkAlignment    *alignment,
			   guint            padding_top,
			   guint            padding_bottom,
			   guint            padding_left,
			   guint            padding_right)
{
  GtkAlignmentPrivate *priv;
  
  g_return_if_fail (GTK_IS_ALIGNMENT (alignment));

  priv = GTK_ALIGNMENT_GET_PRIVATE (alignment);

  g_object_freeze_notify (G_OBJECT (alignment));

  if (priv->padding_top != padding_top)
    {
      priv->padding_top = padding_top;
      g_object_notify (G_OBJECT (alignment), "top-padding");
    }
  if (priv->padding_bottom != padding_bottom)
    {
      priv->padding_bottom = padding_bottom;
      g_object_notify (G_OBJECT (alignment), "bottom-padding");
    }
  if (priv->padding_left != padding_left)
    {
      priv->padding_left = padding_left;
      g_object_notify (G_OBJECT (alignment), "left-padding");
    }
  if (priv->padding_right != padding_right)
    {
      priv->padding_right = padding_right;
      g_object_notify (G_OBJECT (alignment), "right-padding");
    }

  g_object_thaw_notify (G_OBJECT (alignment));
  
  /* Make sure that the widget and children are redrawn with the new setting: */
  if (GTK_BIN (alignment)->child)
    gtk_widget_queue_resize (GTK_BIN (alignment)->child);

  gtk_widget_queue_draw (GTK_WIDGET (alignment));
}

/**
 * gtk_alignment_get_padding:
 * @alignment: a #GtkAlignment
 * @padding_top: (allow-none): location to store the padding for the top of the widget, or %NULL
 * @padding_bottom: (allow-none): location to store the padding for the bottom of the widget, or %NULL
 * @padding_left: (allow-none): location to store the padding for the left of the widget, or %NULL
 * @padding_right: (allow-none): location to store the padding for the right of the widget, or %NULL
 *
 * Gets the padding on the different sides of the widget.
 * See gtk_alignment_set_padding ().
 *
 * Since: 2.4
 */
void
gtk_alignment_get_padding (GtkAlignment    *alignment,
			   guint           *padding_top,
			   guint           *padding_bottom,
			   guint           *padding_left,
			   guint           *padding_right)
{
  GtkAlignmentPrivate *priv;
 
  g_return_if_fail (GTK_IS_ALIGNMENT (alignment));

  priv = GTK_ALIGNMENT_GET_PRIVATE (alignment);
  if(padding_top)
    *padding_top = priv->padding_top;
  if(padding_bottom)
    *padding_bottom = priv->padding_bottom;
  if(padding_left)
    *padding_left = priv->padding_left;
  if(padding_right)
    *padding_right = priv->padding_right;
}

#define __GTK_ALIGNMENT_C__
#include "gtkaliasdef.c"<|MERGE_RESOLUTION|>--- conflicted
+++ resolved
@@ -471,37 +471,6 @@
 
 
 static void
-<<<<<<< HEAD
-gtk_alignment_size_request (GtkWidget      *widget,
-			    GtkRequisition *requisition)
-{
-  GtkBin *bin;
-  GtkAlignmentPrivate *priv;
-
-  bin = GTK_BIN (widget);
-  priv = GTK_ALIGNMENT_GET_PRIVATE (widget);
-
-  requisition->width = GTK_CONTAINER (widget)->border_width * 2;
-  requisition->height = GTK_CONTAINER (widget)->border_width * 2;
-
-  if (bin->child && gtk_widget_get_visible (bin->child))
-    {
-      GtkRequisition child_requisition;
-      
-      gtk_widget_size_request (bin->child, &child_requisition);
-
-      requisition->width += child_requisition.width;
-      requisition->height += child_requisition.height;
-
-      /* Request extra space for the padding: */
-      requisition->width += (priv->padding_left + priv->padding_right);
-      requisition->height += (priv->padding_top + priv->padding_bottom);
-    }
-}
-
-static void
-=======
->>>>>>> 3833ef5c
 gtk_alignment_size_allocate (GtkWidget     *widget,
 			     GtkAllocation *allocation)
 {
